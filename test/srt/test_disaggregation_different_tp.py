--- conflicted
+++ resolved
@@ -5,13 +5,6 @@
 from types import SimpleNamespace
 from urllib.parse import urlparse
 
-<<<<<<< HEAD
-import requests
-
-from sglang.environ import envs
-from sglang.srt.utils import kill_process_tree
-=======
->>>>>>> a45d9a4e
 from sglang.test.few_shot_gsm8k import run_eval as run_eval_few_shot_gsm8k
 from sglang.test.test_disaggregation_utils import TestDisaggregationBase
 from sglang.test.test_utils import (
@@ -89,39 +82,6 @@
             other_args=decode_args,
         )
 
-<<<<<<< HEAD
-    @classmethod
-    def wait_server_ready(cls, url, timeout=60):
-        start_time = time.perf_counter()
-        while True:
-            try:
-                response = requests.get(url)
-                if response.status_code == 200:
-                    print(f"Server {url} is ready")
-                    return
-            except Exception:
-                pass
-
-            if time.perf_counter() - start_time > timeout:
-                raise RuntimeError(f"Server {url} failed to start in {timeout}s")
-            time.sleep(1)
-
-    @classmethod
-    def tearDownClass(cls):
-        # Restore JIT DeepGEMM environment variable
-        cls._exit_stack.close()
-
-        for process in [cls.process_lb, cls.process_decode, cls.process_prefill]:
-            if process:
-                try:
-                    kill_process_tree(process.pid)
-                except Exception as e:
-                    print(f"Error killing process {process.pid}: {e}")
-        # wait for 5 seconds
-        time.sleep(5)
-
-=======
->>>>>>> a45d9a4e
     def test_gsm8k(self):
         args = SimpleNamespace(
             num_shots=5,
@@ -205,39 +165,6 @@
             other_args=decode_args,
         )
 
-<<<<<<< HEAD
-    @classmethod
-    def wait_server_ready(cls, url, timeout=60):
-        start_time = time.perf_counter()
-        while True:
-            try:
-                response = requests.get(url)
-                if response.status_code == 200:
-                    print(f"Server {url} is ready")
-                    return
-            except Exception:
-                pass
-
-            if time.perf_counter() - start_time > timeout:
-                raise RuntimeError(f"Server {url} failed to start in {timeout}s")
-            time.sleep(1)
-
-    @classmethod
-    def tearDownClass(cls):
-        # Restore JIT DeepGEMM environment variable
-        cls._exit_stack.close()
-
-        for process in [cls.process_lb, cls.process_decode, cls.process_prefill]:
-            if process:
-                try:
-                    kill_process_tree(process.pid)
-                except Exception as e:
-                    print(f"Error killing process {process.pid}: {e}")
-        # wait for 5 seconds
-        time.sleep(5)
-
-=======
->>>>>>> a45d9a4e
     def test_gsm8k(self):
         args = SimpleNamespace(
             num_shots=5,
