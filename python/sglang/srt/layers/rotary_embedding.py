--- conflicted
+++ resolved
@@ -187,12 +187,9 @@
         fused_set_kv_buffer_arg: Optional[FusedSetKVBufferArg] = None,
     ) -> Tuple[torch.Tensor, torch.Tensor]:
         """A PyTorch-npu implementation of forward()."""
-<<<<<<< HEAD
-=======
         assert (
             fused_set_kv_buffer_arg is None
         ), "fused_set_kv_buffer_arg is not supported for npu implementation"
->>>>>>> 24f7cb1e
 
         if get_bool_env_var("SGLANG_ENABLE_TORCH_COMPILE"):
             return self.forward_native(
