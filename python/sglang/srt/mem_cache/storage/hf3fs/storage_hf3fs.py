--- conflicted
+++ resolved
@@ -167,16 +167,12 @@
     def from_env_config(
         rank: int, bytes_per_page: int, dtype: torch.dtype
     ) -> "HiCacheHF3FS":
-<<<<<<< HEAD
         config_path = envs.SGLANG_HICACHE_HF3FS_CONFIG_PATH.value
-=======
         from sglang.srt.mem_cache.storage.hf3fs.mini_3fs_metadata_server import (
             Hf3fsGlobalMetadataClient,
             Hf3fsLocalMetadataClient,
         )
 
-        config_path = os.getenv(HiCacheHF3FS.default_env_var)
->>>>>>> 6345069f
         if not config_path:
             return HiCacheHF3FS(
                 rank=rank,
