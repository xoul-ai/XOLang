# Copyright 2023-2024 SGLang Team
# Licensed under the Apache License, Version 2.0 (the "License");
# you may not use this file except in compliance with the License.
# You may obtain a copy of the License at
#
#     http://www.apache.org/licenses/LICENSE-2.0
#
# Unless required by applicable law or agreed to in writing, software
# distributed under the License is distributed on an "AS IS" BASIS,
# WITHOUT WARRANTIES OR CONDITIONS OF ANY KIND, either express or implied.
# See the License for the specific language governing permissions and
# limitations under the License.
# ==============================================================================
"""A scheduler that manages a tensor parallel GPU worker."""

import faulthandler
import logging
import os
import signal
import sys
import threading
import time
from collections import deque
from concurrent import futures
<<<<<<< HEAD
from dataclasses import dataclass, replace
from pathlib import Path
=======
from dataclasses import dataclass
from http import HTTPStatus
>>>>>>> 5ccf0b03
from types import SimpleNamespace
from typing import Dict, List, Optional, Tuple, Union

import psutil
import setproctitle
import torch
import zmq
from torch.distributed import barrier

from sglang.global_config import global_config
from sglang.srt.configs.model_config import ModelConfig
from sglang.srt.constrained.base_grammar_backend import (
    INVALID_GRAMMAR_OBJ,
    create_grammar_backend,
)
from sglang.srt.disaggregation.decode import (
    DecodePreallocQueue,
    DecodeTransferQueue,
    SchedulerDisaggregationDecodeMixin,
)
from sglang.srt.disaggregation.prefill import (
    PrefillBootstrapQueue,
    SchedulerDisaggregationPrefillMixin,
)
from sglang.srt.disaggregation.utils import (
    DisaggregationMode,
    MetadataBuffers,
    ReqToMetadataIdxAllocator,
    TransferBackend,
    prepare_abort,
)
from sglang.srt.distributed import get_pp_group, get_world_group
from sglang.srt.eplb.expert_distribution import get_global_expert_distribution_recorder
from sglang.srt.hf_transformers_utils import (
    get_processor,
    get_tokenizer,
    get_tokenizer_from_processor,
)
from sglang.srt.layers.dp_attention import compute_dp_attention_world_info
from sglang.srt.layers.logits_processor import LogitsProcessorOutput
from sglang.srt.layers.moe import initialize_moe_config
from sglang.srt.managers.io_struct import (
    AbortReq,
    BatchTokenizedEmbeddingReqInput,
    BatchTokenizedGenerateReqInput,
    ClearHiCacheReqInput,
    ClearHiCacheReqOutput,
    CloseSessionReqInput,
    ExpertDistributionReq,
    ExpertDistributionReqOutput,
    FlushCacheReqInput,
    FlushCacheReqOutput,
    FreezeGCReq,
    GetInternalStateReq,
    GetInternalStateReqOutput,
    GetLoadReqInput,
    GetLoadReqOutput,
    GetWeightsByNameReqInput,
    HealthCheckOutput,
    InitWeightsSendGroupForRemoteInstanceReqInput,
    InitWeightsSendGroupForRemoteInstanceReqOutput,
    InitWeightsUpdateGroupReqInput,
    LoadLoRAAdapterReqInput,
    LoadLoRAAdapterReqOutput,
    MultiTokenizerRegisterReq,
    MultiTokenizerWrapper,
    OpenSessionReqInput,
    OpenSessionReqOutput,
    ProfileReq,
    ReleaseMemoryOccupationReqInput,
    ResumeMemoryOccupationReqInput,
    RpcReqInput,
    RpcReqOutput,
    SendWeightsToRemoteInstanceReqInput,
    SendWeightsToRemoteInstanceReqOutput,
    SetInternalStateReq,
    SetInternalStateReqOutput,
    SlowDownReqInput,
    SlowDownReqOutput,
    TokenizedEmbeddingReqInput,
    TokenizedGenerateReqInput,
    UnloadLoRAAdapterReqInput,
    UnloadLoRAAdapterReqOutput,
    UpdateWeightFromDiskReqInput,
    UpdateWeightsFromDistributedReqInput,
    UpdateWeightsFromTensorReqInput,
)
from sglang.srt.managers.mm_utils import init_embedding_cache
from sglang.srt.managers.schedule_batch import (
    FINISH_ABORT,
    ModelWorkerBatch,
    MultimodalInputs,
    Req,
    RequestStage,
    ScheduleBatch,
    global_server_args_dict,
)
from sglang.srt.managers.schedule_policy import (
    AddReqResult,
    PrefillAdder,
    SchedulePolicy,
)
from sglang.srt.managers.scheduler_input_blocker import SchedulerInputBlocker
from sglang.srt.managers.scheduler_metrics_mixin import (
    RECORD_STEP_TIME,
    SchedulerMetricsMixin,
)
from sglang.srt.managers.scheduler_output_processor_mixin import (
    SchedulerOutputProcessorMixin,
)
from sglang.srt.managers.scheduler_profiler_mixin import SchedulerProfilerMixin
from sglang.srt.managers.scheduler_recv_skipper import SchedulerRecvSkipper
from sglang.srt.managers.scheduler_update_weights_mixin import (
    SchedulerUpdateWeightsMixin,
)
from sglang.srt.managers.session_controller import Session
from sglang.srt.managers.tp_worker import TpModelWorker
from sglang.srt.managers.tp_worker_overlap_thread import TpModelWorkerClient
from sglang.srt.managers.utils import DPBalanceMeta, validate_input_length
from sglang.srt.mem_cache.chunk_cache import ChunkCache, SWAChunkCache
from sglang.srt.mem_cache.hiradix_cache import HiRadixCache
from sglang.srt.mem_cache.lora_radix_cache import LoRARadixCache
from sglang.srt.mem_cache.radix_cache import RadixCache
from sglang.srt.mem_cache.swa_radix_cache import SWARadixCache
<<<<<<< HEAD
from sglang.srt.metrics.collector import SchedulerMetricsCollector, SchedulerStats
from sglang.srt.model_executor.forward_batch_info import (
    ForwardBatchOutput,
    ForwardMode,
    PPProxyTensors,
)
from sglang.srt.reasoning_parser import ReasoningParser
=======
from sglang.srt.model_executor.forward_batch_info import ForwardMode, PPProxyTensors
from sglang.srt.parser.reasoning_parser import ReasoningParser
>>>>>>> 5ccf0b03
from sglang.srt.server_args import PortArgs, ServerArgs
from sglang.srt.speculative.eagle_utils_v2 import EagleDraftInput
from sglang.srt.speculative.spec_info import SpeculativeAlgorithm
from sglang.srt.torch_memory_saver_adapter import TorchMemorySaverAdapter
from sglang.srt.tracing.trace import (
    process_tracing_init,
    trace_event,
    trace_set_proc_propagate_context,
    trace_set_thread_info,
    trace_slice,
    trace_slice_end,
    trace_slice_start,
)
from sglang.srt.two_batch_overlap import TboDPAttentionPreparer
from sglang.srt.utils import (
    DynamicGradMode,
    broadcast_pyobj,
    configure_gc_logger,
    configure_logger,
    disable_request_logging,
    freeze_gc,
    get_available_gpu_memory,
    get_bool_env_var,
    get_zmq_socket,
    is_cpu,
    kill_itself_when_parent_died,
    numa_bind_to_node,
    point_to_point_pyobj,
    pyspy_dump_schedulers,
    require_mlp_sync,
    require_mlp_tp_gather,
    set_gpu_proc_affinity,
    set_random_seed,
    suppress_other_loggers,
)
from sglang.utils import TypeBasedDispatcher, get_exception_traceback

logger = logging.getLogger(__name__)

# Test retract decode for debugging purposes
TEST_RETRACT = get_bool_env_var("SGLANG_TEST_RETRACT")
GRAMMAR_TIMEOUT = float(os.environ.get("SGLANG_GRAMMAR_TIMEOUT", 300))

_is_cpu = is_cpu()


@dataclass
class GenerationBatchResult:
    logits_output: Optional[LogitsProcessorOutput]
    pp_hidden_states_proxy_tensors: Optional[torch.Tensor]
    next_token_ids: Optional[List[int]]
    extend_input_len_per_req: List[int]
    extend_logprob_start_len_per_req: List[int]
    bid: int
    can_run_cuda_graph: bool
    copy_done: torch.cuda.Event
    accept_length: Optional[torch.Tensor]
    new_seq_lens: Optional[torch.Tensor]
    allocate_lens: Optional[torch.Tensor]


@dataclass
class EmbeddingBatchResult:
    embeddings: torch.Tensor
    bid: int


<<<<<<< HEAD
class KvMetrics:
    def __init__(self):
        self.request_active_slots = None
        self.request_total_slots = None
        self.kv_active_blocks = None
        self.kv_total_blocks = None
        self.num_requests_waiting = None
        self.gpu_cache_usage_perc = None
        self.gpu_prefix_cache_hit_rate = None
        self.data_parallel_rank = None


class IdleSleeper:
    """
    In setups which have long inactivity periods it is desirable to reduce
    system power consumption when sglang does nothing. This would lead not only
    to power savings, but also to more CPU thermal headroom when a request
    eventually comes. This is important in cases when multiple GPUs are connected
    as each GPU would otherwise pin one thread at 100% CPU usage.

    The simplest solution is to use zmq.Poller on all sockets that may receive
    data that needs handling immediately.
    """

    def __init__(self, sockets):
        self.poller = zmq.Poller()
        for s in sockets:
            self.poller.register(s, zmq.POLLIN)

    def maybe_sleep(self):
        self.poller.poll(1000)


class FutureMap:
    def __init__(
        self,
        spec_algorithm: SpeculativeAlgorithm,
        max_running_requests: int,
        device: torch.device,
    ):
        self.spec_algorithm = spec_algorithm
        self.future_ct = 0
        self.future_limit = max_running_requests * 3
        self.future_buffer_len = (
            max_running_requests * 5
        )  # 2 * max_running_requests for overlap schedule
        self.device = device

        if self.spec_algorithm.is_eagle():
            self.future_topk_p_map = [None] * (self.future_buffer_len)
            self.future_topk_index_map = [None] * (self.future_buffer_len)
            self.future_hidden_states_map = [None] * (self.future_buffer_len)
            self.future_verified_id_map = [None] * (self.future_buffer_len)
            self.future_new_seq_lens_map = [None] * (self.future_buffer_len)
        else:
            self.future_next_token_ids_map = torch.empty(
                (self.future_buffer_len,), dtype=torch.int64, device=self.device
            )

    def get_next_future_ct(self, bs: int) -> int:
        cur_future_ct = self.future_ct
        # increment the future_ct, circular buffer pointer
        self.future_ct = (cur_future_ct + bs) % self.future_limit
        return cur_future_ct

    def resolve_future(self, model_worker_batch: ModelWorkerBatch):
        if self.spec_algorithm.is_eagle():
            spec_info = model_worker_batch.spec_info
            if spec_info is None:
                return

            ids = [-idx for idx in spec_info.topk_p.tolist()]

            topk_p_stacked = [self.future_topk_p_map[idx] for idx in ids]
            topk_index_stacked = [self.future_topk_index_map[idx] for idx in ids]
            hidden_states_stacked = [self.future_hidden_states_map[idx] for idx in ids]
            verified_id_stacked = [self.future_verified_id_map[idx] for idx in ids]
            new_seq_lens_stacked = [self.future_new_seq_lens_map[idx] for idx in ids]

            # TODO: think if there's a good way to hide the stack overhead
            # e.g. when the ids are continuous, we can just use a pointer to the first element
            spec_info.topk_p = torch.stack(topk_p_stacked, dim=0)
            spec_info.topk_index = torch.stack(topk_index_stacked, dim=0)
            spec_info.hidden_states = torch.stack(hidden_states_stacked, dim=0)
            spec_info.verified_id = torch.stack(verified_id_stacked, dim=0)
            spec_info.new_seq_lens = torch.stack(new_seq_lens_stacked, dim=0)
        else:
            input_ids = model_worker_batch.input_ids
            input_ids[:] = torch.where(
                input_ids < 0,
                self.future_next_token_ids_map[torch.clamp(-input_ids, min=0)],
                input_ids,
            )

    def update_next_future(
        self,
        schedule_batch: ScheduleBatch,
        future_ct: int,
        bs: int,
        allocate_lens: torch.Tensor,
    ):
        if self.spec_algorithm.is_eagle():
            # future_spec_info_indices is a reference to the next spec_info fields, val is a reference id stored as a negative index.
            future_spec_info_indices = torch.arange(
                -(future_ct + 1),
                -(future_ct + 1 + bs),
                -1,
                dtype=torch.int64,
                device=self.device,
            )

            schedule_batch.spec_info = EagleDraftInput(
                topk_p=future_spec_info_indices,
                topk_index=future_spec_info_indices,
                hidden_states=future_spec_info_indices,
                verified_id=future_spec_info_indices,
                new_seq_lens=future_spec_info_indices,
                allocate_lens=allocate_lens,  # allocate_lens is never a future
            )
        else:
            return torch.arange(
                -(future_ct + 1),
                -(future_ct + 1 + bs),
                -1,
                dtype=torch.int64,
                device=self.device,
            )

    def store_to_map(self, future_ct: int, bs: int, forward_output: ForwardBatchOutput):
        if self.spec_algorithm.is_eagle():
            spec_info = forward_output.spec_info
            # Store references (no clone) for each request into circular buffers
            # NOTE: self.future_allocate_lens_map is not needed here because it's assigned to batch.spec_info.allocate_lens, not a future
            for i in range(bs):
                slot = future_ct + i + 1
                self.future_topk_p_map[slot] = spec_info.topk_p[i]
                self.future_topk_index_map[slot] = spec_info.topk_index[i]
                self.future_hidden_states_map[slot] = spec_info.hidden_states[i]
                self.future_verified_id_map[slot] = spec_info.verified_id[i]
                self.future_new_seq_lens_map[slot] = spec_info.new_seq_lens[i]
        else:
            self.future_next_token_ids_map[future_ct + 1 : future_ct + bs + 1] = (
                forward_output.next_token_ids
            )


=======
>>>>>>> 5ccf0b03
class Scheduler(
    SchedulerOutputProcessorMixin,
    SchedulerUpdateWeightsMixin,
    SchedulerProfilerMixin,
    SchedulerMetricsMixin,
    SchedulerDisaggregationDecodeMixin,
    SchedulerDisaggregationPrefillMixin,
):
    """A scheduler that manages a tensor parallel GPU worker."""

    def __init__(
        self,
        server_args: ServerArgs,
        port_args: PortArgs,
        gpu_id: int,
        tp_rank: int,
        moe_ep_rank: int,
        pp_rank: int,
        dp_rank: Optional[int],
        dp_balance_meta: Optional[DPBalanceMeta] = None,
    ):
        # Parse args
        self.server_args = server_args
        self.tp_rank = tp_rank
        self.moe_ep_rank = moe_ep_rank
        self.pp_rank = pp_rank
        self.dp_rank = dp_rank
        self.tp_size = server_args.tp_size
        self.moe_ep_size = server_args.ep_size
        self.pp_size = server_args.pp_size
        self.dp_size = server_args.dp_size
        self.schedule_policy = server_args.schedule_policy
        self.enable_priority_scheduling = server_args.enable_priority_scheduling
        self.schedule_low_priority_values_first = (
            server_args.schedule_low_priority_values_first
        )
        self.priority_scheduling_preemption_threshold = (
            server_args.priority_scheduling_preemption_threshold
        )
        self.enable_lora = server_args.enable_lora
        self.max_loras_per_batch = server_args.max_loras_per_batch
        self.enable_overlap = not server_args.disable_overlap_schedule
        self.skip_tokenizer_init = server_args.skip_tokenizer_init
        self.enable_metrics = server_args.enable_metrics
        self.enable_metrics_for_all_schedulers = (
            server_args.enable_metrics_for_all_schedulers
        )
        self.enable_kv_cache_events = server_args.kv_events_config is not None
        self.stream_interval = server_args.stream_interval
        self.spec_algorithm = SpeculativeAlgorithm.from_string(
            server_args.speculative_algorithm
        )
        self.gpu_id = gpu_id
        self.enable_hierarchical_cache = server_args.enable_hierarchical_cache
        self.enable_hicache_storage = server_args.hicache_storage_backend is not None
        self.page_size = server_args.page_size

        self.attn_tp_rank, self.attn_tp_size, self.attn_dp_rank = (
            compute_dp_attention_world_info(
                server_args.enable_dp_attention,
                self.tp_rank,
                self.tp_size,
                self.dp_size,
            )
        )

        # Init model config
        self.model_config = ModelConfig.from_server_args(server_args)

        # Init inter-process communication
        context = zmq.Context(2)
        self.idle_sleeper = None
        if self.pp_rank == 0 and self.attn_tp_rank == 0:
            self.recv_from_tokenizer = get_zmq_socket(
                context, zmq.PULL, port_args.scheduler_input_ipc_name, False
            )
            self.recv_from_rpc = get_zmq_socket(
                context, zmq.DEALER, port_args.rpc_ipc_name, False
            )

            self.send_to_tokenizer = get_zmq_socket(
                context, zmq.PUSH, port_args.tokenizer_ipc_name, False
            )
            if server_args.skip_tokenizer_init:
                # Directly send to the TokenizerManager
                self.send_to_detokenizer = get_zmq_socket(
                    context, zmq.PUSH, port_args.tokenizer_ipc_name, False
                )
            else:
                # Send to the DetokenizerManager
                self.send_to_detokenizer = get_zmq_socket(
                    context, zmq.PUSH, port_args.detokenizer_ipc_name, False
                )

            if self.server_args.sleep_on_idle:
                self.idle_sleeper = IdleSleeper(
                    [
                        self.recv_from_tokenizer,
                        self.recv_from_rpc,
                    ]
                )
        else:
            self.recv_from_tokenizer = None
            self.recv_from_rpc = None
            self.send_to_tokenizer = SimpleNamespace(send_pyobj=lambda x: None)
            self.send_to_detokenizer = SimpleNamespace(send_pyobj=lambda x: None)

        if self.current_scheduler_metrics_enabled():
            self.send_metrics_from_scheduler = get_zmq_socket(
                context, zmq.PUSH, port_args.metrics_ipc_name, False
            )

        # Init tokenizer
        self.init_tokenizer()

        # Init moe config
        self.init_moe_config()

        # Set reasoning_parser and think_end_id if --reasoning_parser is enabled
        if self.server_args.reasoning_parser and self.tokenizer:
            reasoning_parser = ReasoningParser(
                model_type=self.server_args.reasoning_parser, stream_reasoning=False
            )
            self.tokenizer.think_end_id = self.tokenizer.encode(
                reasoning_parser.detector.think_end_token, add_special_tokens=False
            )[0]

        # Check whether overlap can be enabled
        if not self.is_generation:
            self.enable_overlap = False
            logger.info("Overlap scheduler is disabled for embedding models.")

        # Launch a tensor parallel worker
        self.tp_worker = TpModelWorker(
            server_args=server_args,
            gpu_id=gpu_id,
            tp_rank=tp_rank,
            moe_ep_rank=moe_ep_rank,
            pp_rank=pp_rank,
            dp_rank=dp_rank,
            nccl_port=port_args.nccl_port,
        )

        # Launch a draft worker for speculative decoding
        if self.spec_algorithm.is_eagle():
            from sglang.srt.speculative.eagle_worker_v2 import EAGLEWorker

            self.draft_worker = EAGLEWorker(
                gpu_id=gpu_id,
                tp_rank=tp_rank,
                moe_ep_rank=moe_ep_rank,
                server_args=server_args,
                nccl_port=port_args.nccl_port,
                target_worker=self.tp_worker,
                dp_rank=dp_rank,
            )
        elif self.spec_algorithm.is_standalone():
            from sglang.srt.speculative.standalone_worker import StandaloneWorker

            self.draft_worker = StandaloneWorker(
                gpu_id=gpu_id,
                tp_rank=tp_rank,
                moe_ep_rank=moe_ep_rank,
                server_args=server_args,
                nccl_port=port_args.nccl_port,
                target_worker=self.tp_worker,
                dp_rank=dp_rank,
            )
            self.forward_worker = self.draft_worker
        else:
            self.draft_worker = None
            self.forward_worker = self.tp_worker

        # Get token and memory info from the model worker
        (
            self.max_total_num_tokens,
            self.max_prefill_tokens,
            self.max_running_requests,
            self.max_queued_requests,
            self.max_req_len,
            self.max_req_input_len,
            self.random_seed,
            self.device,
            worker_global_server_args_dict,
            _,
            _,
            _,
        ) = self.tp_worker.get_worker_info()
        if global_server_args_dict["max_micro_batch_size"] is None:
            global_server_args_dict["max_micro_batch_size"] = max(
                self.max_running_requests // server_args.pp_size, 1
            )

        self.tp_group = self.tp_worker.get_tp_group()
        self.tp_cpu_group = self.tp_group.cpu_group
        self.attn_tp_group = self.tp_worker.get_attention_tp_group()
        self.attn_tp_cpu_group = self.tp_worker.get_attention_tp_cpu_group()
        self.pp_group = get_pp_group()
        self.world_group = get_world_group()

        self.pad_input_ids_func = self.tp_worker.get_pad_input_ids_func()
        global_server_args_dict.update(worker_global_server_args_dict)
        set_random_seed(self.random_seed)

        # Hybrid memory pool
        self.is_hybrid = self.tp_worker.is_hybrid
        if self.is_hybrid:
            self.sliding_window_size = self.tp_worker.sliding_window_size
            self.full_tokens_per_layer, self.swa_tokens_per_layer = (
                self.tp_worker.get_tokens_per_layer_info()
            )

        # Print debug info
        if tp_rank == 0:
            avail_mem = get_available_gpu_memory(
                self.device, self.gpu_id, empty_cache=False
            )
            logger.info(
                f"max_total_num_tokens={self.max_total_num_tokens}, "
                f"chunked_prefill_size={server_args.chunked_prefill_size}, "
                f"max_prefill_tokens={self.max_prefill_tokens}, "
                f"max_running_requests={self.max_running_requests}, "
                f"context_len={self.model_config.context_len}, "
                f"{'available_cpu_mem' if self.device == 'cpu' else 'available_gpu_mem'}={avail_mem:.2f} GB"
            )

        # Init memory pool and cache
        self.init_memory_pool_and_cache()

        # Init running status
        self.waiting_queue: List[Req] = []
        # The running decoding batch for continuous batching
        self.running_batch: ScheduleBatch = ScheduleBatch(reqs=[], batch_is_full=False)
        # The current forward batch
        self.cur_batch: Optional[ScheduleBatch] = None
        # The last forward batch
        self.last_batch: Optional[ScheduleBatch] = None
        self.forward_ct = 0
        self.forward_ct_decode = 0
        self.num_generated_tokens = 0
        self.last_prefill_tokens = 0
        self.last_decode_stats_tic = time.perf_counter()
        self.last_prefill_stats_tic = time.perf_counter()
        self.return_health_check_ct = 0
        self.num_retracted_reqs: int = 0
        self.num_paused_reqs: int = 0
        self.kv_transfer_speed_gb_s: float = 0.0
        self.kv_transfer_latency_ms: float = 0.0
        self.sessions: Dict[str, Session] = {}
        self.current_stream = torch.get_device_module(self.device).current_stream()
        if self.device == "cpu":
            self.current_stream.synchronize = lambda: None  # No-op for CPU
        self.forward_sleep_time = None
        self.forward_stream = torch.get_device_module(self.device).Stream()
        self.forward_stream_ctx = torch.get_device_module(self.device).stream(
            self.forward_stream
        )
        self.copy_stream = torch.get_device_module(self.device).Stream()

        # Init chunked prefill
        self.chunked_prefill_size = server_args.chunked_prefill_size
        if self.chunked_prefill_size <= 0:  # -1 means disable
            self.chunked_prefill_size = None
        self.chunked_req = None
        self.is_mixed_chunk = (
            self.chunked_prefill_size is not None and server_args.enable_mixed_chunk
        )

        # Init the grammar backend for constrained generation
        self.grammar_queue: List[Req] = []
        if not server_args.skip_tokenizer_init:
            self.grammar_backend = create_grammar_backend(
                server_args,
                self.tokenizer,
                self.model_config.vocab_size,
                self.model_config.hf_eos_token_id,
            )
        else:
            self.grammar_backend = None

        # Init schedule policy and new token estimation
        self.policy = SchedulePolicy(
            self.schedule_policy,
            self.tree_cache,
            self.enable_hierarchical_cache,
            self.enable_priority_scheduling,
            self.schedule_low_priority_values_first,
        )
        # Enable preemption for priority scheduling.
        self.try_preemption = self.enable_priority_scheduling

        assert (
            server_args.schedule_conservativeness >= 0
        ), "Invalid schedule_conservativeness"
        self.init_new_token_ratio = min(
            global_config.default_init_new_token_ratio
            * server_args.schedule_conservativeness,
            1.0,
        )
        self.min_new_token_ratio = min(
            self.init_new_token_ratio
            * global_config.default_min_new_token_ratio_factor,
            1.0,
        )
        self.new_token_ratio_decay = (
            self.init_new_token_ratio - self.min_new_token_ratio
        ) / global_config.default_new_token_ratio_decay_steps
        self.new_token_ratio = self.init_new_token_ratio

        # init future map for overlap schedule
        if self.enable_overlap:
            self.future_map = FutureMap(
                spec_algorithm=self.spec_algorithm,
                max_running_requests=self.max_running_requests,
                device=self.device,
            )

        # Init watchdog thread
        self.watchdog_timeout = server_args.watchdog_timeout
        t = threading.Thread(target=self.watchdog_thread, daemon=True)
        t.start()
        self.parent_process = psutil.Process().parent()

        # Init memory saver, profiler and metric stats
        self.memory_saver_adapter = TorchMemorySaverAdapter.create(
            enable=server_args.enable_memory_saver
        )
        self.offload_tags = set()
        self.init_profiler()

        self.recv_skipper = SchedulerRecvSkipper.maybe_create(server_args)
        self.input_blocker = (
            SchedulerInputBlocker(noop=self.attn_tp_rank != 0)
            if get_bool_env_var("SGLANG_ENABLE_COLOCATED_BATCH_GEN")
            else None
        )

        # Init metrics stats
        self.init_metrics(tp_rank, pp_rank, dp_rank)
        self.init_kv_events(server_args.kv_events_config)
        self.init_dp_balance(dp_balance_meta)

        # Init disaggregation
        self.disaggregation_mode = DisaggregationMode(
            self.server_args.disaggregation_mode
        )
        self.init_disaggregation()

        if get_bool_env_var("SGLANG_GC_LOG"):
            configure_gc_logger()

        # Init request dispatcher
        self._request_dispatcher = TypeBasedDispatcher(
            [
                (TokenizedGenerateReqInput, self.handle_generate_request),
                (TokenizedEmbeddingReqInput, self.handle_embedding_request),
                (BatchTokenizedGenerateReqInput, self.handle_batch_generate_request),
                (BatchTokenizedEmbeddingReqInput, self.handle_batch_embedding_request),
                (FlushCacheReqInput, self.flush_cache_wrapped),
                (ClearHiCacheReqInput, self.clear_hicache_storage_wrapped),
                (AbortReq, self.abort_request),
                (OpenSessionReqInput, self.open_session),
                (CloseSessionReqInput, self.close_session),
                (UpdateWeightFromDiskReqInput, self.update_weights_from_disk),
                (InitWeightsUpdateGroupReqInput, self.init_weights_update_group),
                (
                    InitWeightsSendGroupForRemoteInstanceReqInput,
                    self.init_weights_send_group_for_remote_instance,
                ),
                (
                    SendWeightsToRemoteInstanceReqInput,
                    self.send_weights_to_remote_instance,
                ),
                (
                    UpdateWeightsFromDistributedReqInput,
                    self.update_weights_from_distributed,
                ),
                (UpdateWeightsFromTensorReqInput, self.update_weights_from_tensor),
                (GetWeightsByNameReqInput, self.get_weights_by_name),
                (ReleaseMemoryOccupationReqInput, self.release_memory_occupation),
                (ResumeMemoryOccupationReqInput, self.resume_memory_occupation),
                (SlowDownReqInput, self.slow_down),
                (ProfileReq, self.profile),
                (FreezeGCReq, self.handle_freeze_gc),
                (GetInternalStateReq, self.get_internal_state),
                (SetInternalStateReq, self.set_internal_state),
                (RpcReqInput, self.handle_rpc_request),
                (ExpertDistributionReq, self.expert_distribution_handle),
                (LoadLoRAAdapterReqInput, self.load_lora_adapter),
                (UnloadLoRAAdapterReqInput, self.unload_lora_adapter),
                (MultiTokenizerRegisterReq, self.register_multi_tokenizer),
                (GetLoadReqInput, self.get_load),
            ]
        )

    def init_tokenizer(self):
        server_args = self.server_args
        self.is_generation = self.model_config.is_generation

        if server_args.skip_tokenizer_init:
            self.tokenizer = self.processor = None
        else:
            if self.model_config.is_multimodal:
                self.processor = get_processor(
                    server_args.tokenizer_path,
                    tokenizer_mode=server_args.tokenizer_mode,
                    trust_remote_code=server_args.trust_remote_code,
                    revision=server_args.revision,
                    use_fast=not server_args.disable_fast_image_processor,
                )
                self.tokenizer = get_tokenizer_from_processor(self.processor)
            else:
                self.tokenizer = get_tokenizer(
                    server_args.tokenizer_path,
                    tokenizer_mode=server_args.tokenizer_mode,
                    trust_remote_code=server_args.trust_remote_code,
                    revision=server_args.revision,
                )

    def init_memory_pool_and_cache(self):
        server_args = self.server_args

        self.req_to_token_pool, self.token_to_kv_pool_allocator = (
            self.tp_worker.get_memory_pool()
        )

        if (
            server_args.chunked_prefill_size is not None
            and server_args.disable_radix_cache
        ):
            if self.is_hybrid:
                ChunkCacheClass = SWAChunkCache
            else:
                ChunkCacheClass = ChunkCache
            self.tree_cache = ChunkCacheClass(
                req_to_token_pool=self.req_to_token_pool,
                token_to_kv_pool_allocator=self.token_to_kv_pool_allocator,
                page_size=self.page_size,
            )
        else:
            if os.environ.get("SGLANG_EXPERIMENTAL_CPP_RADIX_TREE") == "1":
                # lazy import to avoid JIT overhead
                from sglang.srt.mem_cache.radix_cache_cpp import RadixCacheCpp

                self.tree_cache = RadixCacheCpp(
                    disable=False,
                    use_hicache=self.enable_hierarchical_cache,
                    req_to_token_pool=self.req_to_token_pool,
                    token_to_kv_pool=self.token_to_kv_pool_allocator,
                    tp_cache_group=self.tp_cpu_group,
                    page_size=self.page_size,
                    hicache_ratio=server_args.hicache_ratio,
                    hicache_size=server_args.hicache_size,
                    hicache_write_policy=server_args.hicache_write_policy,
                    enable_kv_cache_events=self.enable_kv_cache_events,
                )
            elif self.enable_hierarchical_cache:
                self.tree_cache = HiRadixCache(
                    req_to_token_pool=self.req_to_token_pool,
                    token_to_kv_pool_allocator=self.token_to_kv_pool_allocator,
                    tp_cache_group=(
                        self.attn_tp_cpu_group
                        if self.server_args.enable_dp_attention
                        else self.tp_cpu_group
                    ),
                    page_size=self.page_size,
                    hicache_ratio=server_args.hicache_ratio,
                    hicache_size=server_args.hicache_size,
                    hicache_write_policy=server_args.hicache_write_policy,
                    hicache_io_backend=server_args.hicache_io_backend,
                    hicache_mem_layout=server_args.hicache_mem_layout,
                    enable_metrics=self.enable_metrics,
                    hicache_storage_backend=server_args.hicache_storage_backend,
                    hicache_storage_prefetch_policy=server_args.hicache_storage_prefetch_policy,
                    model_name=server_args.served_model_name,
                    storage_backend_extra_config=server_args.hicache_storage_backend_extra_config,
                )
                self.tp_worker.register_hicache_layer_transfer_counter(
                    self.tree_cache.cache_controller.layer_done_counter
                )
            elif self.is_hybrid:
                assert (
                    self.server_args.disaggregation_mode == "null"
                ), "Hybrid mode does not support disaggregation yet"
                self.tree_cache = SWARadixCache(
                    req_to_token_pool=self.req_to_token_pool,
                    token_to_kv_pool_allocator=self.token_to_kv_pool_allocator,
                    sliding_window_size=self.sliding_window_size,
                    page_size=self.page_size,
                    disable=server_args.disable_radix_cache,
                )
            elif self.enable_lora:
                assert (
                    not self.enable_hierarchical_cache
                ), "LoRA radix cache doesn't support hierarchical cache"
                assert (
                    self.schedule_policy == "fcfs"
                ), "LoRA radix cache only supports FCFS policy"
                self.tree_cache = LoRARadixCache(
                    req_to_token_pool=self.req_to_token_pool,
                    token_to_kv_pool_allocator=self.token_to_kv_pool_allocator,
                    page_size=self.page_size,
                    disable=server_args.disable_radix_cache,
                )
            elif server_args.enable_lmcache:
                from sglang.srt.mem_cache.storage.lmcache.lmc_radix_cache import (
                    LMCRadixCache,
                )

                self.tree_cache = LMCRadixCache(
                    req_to_token_pool=self.req_to_token_pool,
                    token_to_kv_pool_allocator=self.token_to_kv_pool_allocator,
                    page_size=self.page_size,
                    disable=server_args.disable_radix_cache,
                    model_config=self.model_config,
                    tp_size=self.tp_size,
                    rank=self.tp_rank,
                    tp_group=self.tp_group,
                )
            else:
                self.tree_cache = RadixCache(
                    req_to_token_pool=self.req_to_token_pool,
                    token_to_kv_pool_allocator=self.token_to_kv_pool_allocator,
                    page_size=self.page_size,
                    disable=server_args.disable_radix_cache,
                    enable_kv_cache_events=self.enable_kv_cache_events,
                )

        self.decode_mem_cache_buf_multiplier = (
            1
            if self.spec_algorithm.is_none()
            else (
                server_args.speculative_num_draft_tokens
                + (
                    server_args.speculative_eagle_topk
                    * server_args.speculative_num_steps
                )
            )
        )

<<<<<<< HEAD
    def init_profier(self):
        self.torch_profiler = None
        self.torch_profiler_output_dir: Optional[str] = None
        self.profiler_activities: Optional[List[str]] = None
        self.profile_id: Optional[str] = None
        self.profiler_start_forward_ct: Optional[int] = None
        self.profiler_target_forward_ct: Optional[int] = None
        self.profiler_target_prefill_ct: Optional[int] = None
        self.profiler_target_decode_ct: Optional[int] = None
        self.profiler_prefill_ct: Optional[int] = None
        self.profiler_decode_ct: Optional[int] = None
        self.profile_by_stage: bool = False
        self.profile_steps: Optional[int] = None
        self.profile_in_progress: bool = False
        self.rpd_profiler = None

    def init_metrics(self, tp_rank: int, pp_rank: int, dp_rank: Optional[int]):
        self.last_gen_throughput: float = 0.0
        self.last_input_throughput: float = 0.0
        self.step_time_dict = defaultdict(list)  # Dict[batch size -> step time]
        self.spec_num_total_accepted_tokens = 0
        self.spec_num_total_forward_ct = 1
        self.cum_spec_accept_length = 0
        self.cum_spec_accept_count = 0
        self.total_retracted_reqs = 0
        self.stats = SchedulerStats()
        if self.enable_metrics:
            engine_type = "unified"
            labels = {
                "model_name": self.server_args.served_model_name,
                "engine_type": engine_type,
                "tp_rank": tp_rank,
                "pp_rank": pp_rank,
            }
            if dp_rank is not None:
                labels["dp_rank"] = dp_rank
            self.metrics_collector = SchedulerMetricsCollector(labels=labels)

    def init_kv_events(self, kv_events_config: Optional[str]):
        if self.enable_kv_cache_events:
            self.kv_event_publisher = EventPublisherFactory.create(
                kv_events_config, self.attn_dp_rank
            )
=======
        embedding_cache_size = int(os.environ.get("SGLANG_VLM_CACHE_SIZE_MB", "100"))
        init_embedding_cache(embedding_cache_size * 1024 * 1024)
>>>>>>> 5ccf0b03

    def init_disaggregation(self):
        self.transfer_backend = TransferBackend(
            self.server_args.disaggregation_transfer_backend
        )

        if (
            self.disaggregation_mode == DisaggregationMode.DECODE
        ):  # *2 for the headroom.
            buffer_size = (self.req_to_token_pool.size) * 2
            self.req_to_metadata_buffer_idx_allocator = ReqToMetadataIdxAllocator(
                buffer_size
            )
            self.disagg_metadata_buffers = MetadataBuffers(
                buffer_size,
                hidden_size=self.model_config.hf_text_config.hidden_size,
                dtype=self.model_config.dtype,
                custom_mem_pool=self.token_to_kv_pool_allocator.get_kvcache().maybe_get_custom_mem_pool(),
            )

            # The decode requests polling kv cache
            self.disagg_decode_transfer_queue = DecodeTransferQueue(
                gloo_group=self.attn_tp_cpu_group,
                req_to_metadata_buffer_idx_allocator=self.req_to_metadata_buffer_idx_allocator,
                tp_rank=self.tp_rank,
                metadata_buffers=self.disagg_metadata_buffers,
                scheduler=self,
                tree_cache=self.tree_cache,
            )

            # The decode requests pending for pre-allocation
            self.disagg_decode_prealloc_queue = DecodePreallocQueue(
                req_to_token_pool=self.req_to_token_pool,
                token_to_kv_pool_allocator=self.token_to_kv_pool_allocator,
                draft_token_to_kv_pool=(
                    None
                    if self.draft_worker is None
                    else self.draft_worker.model_runner.token_to_kv_pool
                ),
                req_to_metadata_buffer_idx_allocator=self.req_to_metadata_buffer_idx_allocator,
                metadata_buffers=self.disagg_metadata_buffers,
                scheduler=self,
                transfer_queue=self.disagg_decode_transfer_queue,
                tree_cache=self.tree_cache,
                gloo_group=self.attn_tp_cpu_group,
                tp_rank=self.tp_rank,
                tp_size=self.tp_size,
                dp_size=self.server_args.dp_size,
                gpu_id=self.gpu_id,
                bootstrap_port=self.server_args.disaggregation_bootstrap_port,
                max_total_num_tokens=self.max_total_num_tokens,
                prefill_pp_size=self.server_args.disaggregation_prefill_pp,
                num_reserved_decode_tokens=self.server_args.num_reserved_decode_tokens,
                transfer_backend=self.transfer_backend,
            )

        elif self.disaggregation_mode == DisaggregationMode.PREFILL:
            # *2 for the headroom.
            buffer_size = self.max_running_requests * 2
            self.req_to_metadata_buffer_idx_allocator = ReqToMetadataIdxAllocator(
                buffer_size
            )
            self.disagg_metadata_buffers = MetadataBuffers(
                buffer_size,
                hidden_size=self.model_config.hf_text_config.hidden_size,
                dtype=self.model_config.dtype,
                custom_mem_pool=self.token_to_kv_pool_allocator.get_kvcache().maybe_get_custom_mem_pool(),
            )

            self.disagg_prefill_bootstrap_queue = PrefillBootstrapQueue(
                token_to_kv_pool=self.token_to_kv_pool_allocator.get_kvcache(),
                draft_token_to_kv_pool=(
                    None
                    if self.draft_worker is None
                    else self.draft_worker.model_runner.token_to_kv_pool
                ),
                req_to_metadata_buffer_idx_allocator=self.req_to_metadata_buffer_idx_allocator,
                metadata_buffers=self.disagg_metadata_buffers,
                tp_rank=self.tp_rank,
                tp_size=self.tp_size,
                gpu_id=self.gpu_id,
                bootstrap_port=self.server_args.disaggregation_bootstrap_port,
                gloo_group=self.attn_tp_cpu_group,
                max_total_num_tokens=self.max_total_num_tokens,
                decode_tp_size=self.server_args.disaggregation_decode_tp,
                decode_dp_size=self.server_args.disaggregation_decode_dp,
                scheduler=self,
                pp_rank=self.pp_rank,
                pp_size=self.pp_size,
                transfer_backend=self.transfer_backend,
            )
            # The prefill requests that are in the middle of kv sending
            self.disagg_prefill_inflight_queue: List[Req] = []

    def init_moe_config(self):
        if hasattr(self.model_config.hf_config, "num_experts_per_tok"):
            initialize_moe_config(self.server_args)

    @DynamicGradMode()
    def event_loop_normal(self):
        """A normal scheduler loop."""
        while True:
            recv_reqs = self.recv_requests()
            self.process_input_requests(recv_reqs)

            batch = self.get_next_batch_to_run()
            self.cur_batch = batch

            if batch:
                for req in batch.reqs:
                    trace_event("schedule", req.rid)

            if batch:
                result = self.run_batch(batch)
                self.process_batch_result(batch, result)
            else:
                # When the server is idle, do self-check and re-init some states
                self.self_check_during_idle()

            self.last_batch = batch

    @DynamicGradMode()
    def event_loop_overlap(self):
        """A scheduler loop that overlaps the CPU processing and GPU computation."""
        self.result_queue = deque()

        while True:
            recv_reqs = self.recv_requests()
            self.process_input_requests(recv_reqs)

            batch = self.get_next_batch_to_run()
            self.cur_batch = batch

            if batch:
                for req in batch.reqs:
                    trace_event("schedule", req.rid)

            if batch:
                batch.launch_done = threading.Event()
                result = self.run_batch(batch)
                self.result_queue.append((batch.copy(), result))

                if self.last_batch is None:
                    # Create a dummy first batch to start the pipeline for overlap schedule.
                    # It is now used for triggering the sampling_info_done event.
                    tmp_batch = ScheduleBatch(
                        reqs=None,
                        forward_mode=ForwardMode.DUMMY_FIRST,
                        next_batch_sampling_info=self.cur_sampling_info,
                    )
                    self.process_batch_result(tmp_batch, None, batch.launch_done)

            if self.last_batch:
                # Process the results of the last batch
                tmp_batch, tmp_result = self.result_queue.popleft()
                tmp_batch.next_batch_sampling_info = (
                    self.cur_sampling_info if batch else None
                )
                # NOTE: we should use current launched batch's launch_done event Instead of the last batch's
                self.process_batch_result(
                    tmp_batch, tmp_result, batch.launch_done if batch else None
                )
            elif batch is None:
                # When the server is idle, do self-check and re-init some states
                self.self_check_during_idle()

            self.last_batch = batch

    @DynamicGradMode()
    def event_loop_pp(self):
        """A non-overlap scheduler loop for pipeline parallelism."""
        mbs = [None] * self.pp_size
        last_mbs = [None] * self.pp_size
        self.running_mbs = [
            ScheduleBatch(reqs=[], batch_is_full=False) for _ in range(self.pp_size)
        ]
        bids = [None] * self.pp_size
        pp_outputs: Optional[PPProxyTensors] = None
        while True:
            server_is_idle = True
            for mb_id in range(self.pp_size):
                self.running_batch = self.running_mbs[mb_id]
                self.last_batch = last_mbs[mb_id]

                recv_reqs = self.recv_requests()
                self.process_input_requests(recv_reqs)
                mbs[mb_id] = self.get_next_batch_to_run()
                self.running_mbs[mb_id] = self.running_batch

                self.cur_batch = mbs[mb_id]
                if self.cur_batch:
                    server_is_idle = False
                    result = self.run_batch(self.cur_batch)

                # (last rank) send the outputs to the next step
                if self.pp_group.is_last_rank:
                    if self.cur_batch:
                        next_token_ids, bids[mb_id] = (
                            result.next_token_ids,
                            result.bid,
                        )
                        if self.cur_batch.return_logprob:
                            pp_outputs = PPProxyTensors(
                                {
                                    "next_token_ids": next_token_ids,
                                    "extend_input_len_per_req": result.extend_input_len_per_req,
                                    "extend_logprob_start_len_per_req": result.extend_logprob_start_len_per_req,
                                }
                                | (
                                    {
                                        f"logits_output.{k}": v
                                        for k, v in result.logits_output.__dict__.items()
                                    }
                                    if result.logits_output is not None
                                    else {}
                                )
                            )
                        else:
                            pp_outputs = PPProxyTensors(
                                {
                                    "next_token_ids": next_token_ids,
                                }
                            )
                        # send the output from the last round to let the next stage worker run post processing
                        self.pp_group.send_tensor_dict(
                            pp_outputs.tensors,
                            all_gather_group=self.attn_tp_group,
                        )

                # receive outputs and post-process (filter finished reqs) the coming microbatch
                next_mb_id = (mb_id + 1) % self.pp_size
                next_pp_outputs = None
                if mbs[next_mb_id] is not None:
                    next_pp_outputs: Optional[PPProxyTensors] = PPProxyTensors(
                        self.pp_group.recv_tensor_dict(
                            all_gather_group=self.attn_tp_group
                        )
                    )
                    mbs[next_mb_id].output_ids = next_pp_outputs["next_token_ids"]
                    logits_output_args = {
                        k[len("logits_output.") :]: v
                        for k, v in next_pp_outputs.tensors.items()
                        if k.startswith("logits_output.")
                    }
                    if len(logits_output_args) > 0:
                        logits_output = LogitsProcessorOutput(**logits_output_args)
                    else:
                        logits_output = None
                    output_result = GenerationBatchResult(
                        logits_output=logits_output,
                        pp_hidden_states_proxy_tensors=None,
                        next_token_ids=next_pp_outputs["next_token_ids"],
                        extend_input_len_per_req=next_pp_outputs.tensors.get(
                            "extend_input_len_per_req", None
                        ),
                        extend_logprob_start_len_per_req=next_pp_outputs.tensors.get(
                            "extend_logprob_start_len_per_req", None
                        ),
                        bid=bids[next_mb_id],
                        can_run_cuda_graph=result.can_run_cuda_graph,
                    )
                    self.process_batch_result(mbs[next_mb_id], output_result)
                    last_mbs[next_mb_id] = mbs[next_mb_id]

                # (not last rank)
                if not self.pp_group.is_last_rank:
                    if self.cur_batch:
                        bids[mb_id] = result.bid
                    # carry the outputs to the next stage
                    # send the outputs from the last round to let the next stage worker run post processing
                    if pp_outputs:
                        self.pp_group.send_tensor_dict(
                            pp_outputs.tensors,
                            all_gather_group=self.attn_tp_group,
                        )

                    # send out reqs to the next stage
                    dp_offset = self.attn_dp_rank * self.attn_tp_size
                    if self.attn_tp_rank == 0:
                        point_to_point_pyobj(
                            recv_reqs,
                            self.pp_rank * self.tp_size + dp_offset,
                            self.world_group.device_group,
                            self.pp_rank * self.tp_size + dp_offset,
                            (self.pp_rank + 1) * self.tp_size + dp_offset,
                        )

                    # send out proxy tensors to the next stage
                    if self.cur_batch:
                        self.pp_group.send_tensor_dict(
                            result.pp_hidden_states_proxy_tensors,
                            all_gather_group=self.attn_tp_group,
                        )

                pp_outputs = next_pp_outputs

            # When the server is idle, self-check and re-init some states
            if server_is_idle:
                # When the server is idle, do self-check and re-init some states
                self.self_check_during_idle()

    def recv_requests(self) -> List[Req]:
        """Receive results at tp_rank = 0 and broadcast it to all other TP ranks."""

        if self.recv_skipper is not None:
            last_forward_mode = (
                self.last_batch.forward_mode if self.last_batch is not None else None
            )
            if not self.recv_skipper.handle(last_forward_mode):
                return []

        if self.pp_rank == 0:
            if self.attn_tp_rank == 0:
                recv_reqs = []

                while True:
                    try:
                        recv_req = self.recv_from_tokenizer.recv_pyobj(zmq.NOBLOCK)
                    except zmq.ZMQError:
                        break
                    recv_reqs.append(recv_req)

                while True:
                    try:
                        recv_rpc = self.recv_from_rpc.recv_pyobj(zmq.NOBLOCK)
                    except zmq.ZMQError:
                        break
                    recv_reqs.append(recv_rpc)
            else:
                recv_reqs = None
        else:
            if self.attn_tp_rank == 0:
                dp_offset = self.attn_dp_rank * self.attn_tp_size
                recv_reqs = point_to_point_pyobj(
                    [],
                    self.pp_rank * self.tp_size + dp_offset,
                    self.world_group.device_group,
                    (self.pp_rank - 1) * self.tp_size + dp_offset,
                    self.pp_rank * self.tp_size + dp_offset,
                )
            else:
                recv_reqs = None

        if self.input_blocker is not None:
            recv_reqs = self.input_blocker.handle(recv_reqs)

        if self.server_args.enable_dp_attention:
            if self.attn_tp_rank == 0:
                work_reqs = [
                    req
                    for req in recv_reqs
                    if isinstance(
                        req,
                        (
                            TokenizedGenerateReqInput,
                            TokenizedEmbeddingReqInput,
                            BatchTokenizedGenerateReqInput,
                            BatchTokenizedEmbeddingReqInput,
                        ),
                    )
                ]
                control_reqs = [
                    req
                    for req in recv_reqs
                    if not isinstance(
                        req,
                        (
                            TokenizedGenerateReqInput,
                            TokenizedEmbeddingReqInput,
                            BatchTokenizedGenerateReqInput,
                            BatchTokenizedEmbeddingReqInput,
                        ),
                    )
                ]
            else:
                work_reqs = None
                control_reqs = None

            if self.attn_tp_size != 1:
                work_reqs = broadcast_pyobj(
                    work_reqs,
                    self.attn_tp_group.rank,
                    self.attn_tp_cpu_group,
                    src=self.attn_tp_group.ranks[0],
                )
            if self.tp_size != 1:
                control_reqs = broadcast_pyobj(
                    control_reqs,
                    self.tp_group.rank,
                    self.tp_cpu_group,
                    src=self.tp_group.ranks[0],
                )
            recv_reqs = work_reqs + control_reqs
        elif self.tp_size != 1:
            recv_reqs = broadcast_pyobj(
                recv_reqs,
                self.tp_group.rank,
                self.tp_cpu_group,
                src=self.tp_group.ranks[0],
            )

        for req in recv_reqs:
            if isinstance(req, (TokenizedGenerateReqInput, TokenizedEmbeddingReqInput)):
                trace_set_proc_propagate_context(req.rid, req.trace_context)
                trace_slice_start("", req.rid, anonymous=True)

        return recv_reqs

    def process_input_requests(self, recv_reqs: List):
        for recv_req in recv_reqs:
            # If it is a health check generation request and there are running requests, ignore it.
            if is_health_check_generate_req(recv_req) and (
                self.chunked_req is not None
                or not self.running_batch.is_empty()
                or len(self.offload_tags) > 0
            ):
                self.return_health_check_ct += 1
                continue

            # If it is a MultiTokenizerWrapper, unwrap it and handle the inner request.
            if isinstance(recv_req, MultiTokenizerWrapper):
                worker_id = recv_req.worker_id
                recv_req = recv_req.obj
                output = self._request_dispatcher(recv_req)
                if output is not None:
                    output = MultiTokenizerWrapper(worker_id, output)
                    self.send_to_tokenizer.send_pyobj(output)
                continue

            output = self._request_dispatcher(recv_req)
            if output is not None:
                if isinstance(output, RpcReqOutput):
                    if self.recv_from_rpc is not None:
                        self.recv_from_rpc.send_pyobj(output)
                else:
                    self.send_to_tokenizer.send_pyobj(output)

    def init_req_max_new_tokens(self, req):
        req.sampling_params.max_new_tokens = min(
            (
                req.sampling_params.max_new_tokens
                if req.sampling_params.max_new_tokens is not None
                else 1 << 30
            ),
            self.max_req_len - len(req.origin_input_ids) - 1,
        )

    def handle_generate_request(
        self,
        recv_req: TokenizedGenerateReqInput,
    ):
        self.maybe_update_dp_balance_data(recv_req)

        # Create a new request
        if (
            recv_req.session_params is None
            or recv_req.session_params.id is None
            or recv_req.session_params.id not in self.sessions
        ):
            if recv_req.input_embeds is not None:
                # Generate fake input_ids based on the length of input_embeds
                seq_length = len(recv_req.input_embeds)
                fake_input_ids = [1] * seq_length
                recv_req.input_ids = fake_input_ids

            if recv_req.bootstrap_port is None:
                # Use default bootstrap port
                recv_req.bootstrap_port = self.server_args.disaggregation_bootstrap_port

            req = Req(
                recv_req.rid,
                recv_req.input_text,
                recv_req.input_ids,
                recv_req.sampling_params,
                return_logprob=recv_req.return_logprob,
                top_logprobs_num=recv_req.top_logprobs_num,
                token_ids_logprob=recv_req.token_ids_logprob,
                stream=recv_req.stream,
                lora_id=recv_req.lora_id,
                input_embeds=recv_req.input_embeds,
                custom_logit_processor=recv_req.custom_logit_processor,
                return_hidden_states=recv_req.return_hidden_states,
                eos_token_ids=self.model_config.hf_eos_token_id,
                bootstrap_host=recv_req.bootstrap_host,
                bootstrap_port=recv_req.bootstrap_port,
                bootstrap_room=recv_req.bootstrap_room,
                data_parallel_rank=recv_req.data_parallel_rank,
                vocab_size=self.model_config.vocab_size,
                priority=recv_req.priority,
                metrics_collector=(
                    self.metrics_collector if self.enable_metrics else None
                ),
            )
            req.tokenizer = self.tokenizer

            if self.disaggregation_mode != DisaggregationMode.NULL:
                # Invalid request for disaggregated mode
                if recv_req.bootstrap_room is None:
                    error_msg = (
                        f"Invalid request: Disaggregated request received without "
                        f"boostrap room id. {req.rid=}"
                    )
                    logger.error(error_msg)
                    prepare_abort(req, error_msg, status_code=HTTPStatus.BAD_REQUEST)
                    self.stream_output([req], req.return_logprob)
                    return

            if (
                recv_req.session_params is not None
                and recv_req.session_params.id is not None
            ):
                req.set_finish_with_abort(
                    f"Invalid request: session id {recv_req.session_params.id} does not exist"
                )
                self.init_req_max_new_tokens(req)
                self._add_request_to_queue(req)
                return
        else:
            # Create a new request from a previous session
            session = self.sessions[recv_req.session_params.id]
            req = session.create_req(recv_req, self.tokenizer)
            if isinstance(req.finished_reason, FINISH_ABORT):
                self.init_req_max_new_tokens(req)
                self._add_request_to_queue(req)
                return

        # Handle multimodal inputs
        if recv_req.mm_inputs is not None:
            image_inputs = MultimodalInputs.from_dict(recv_req.mm_inputs)
            # Expand a single image token into multiple dummy tokens for receiving image embeddings
            req.origin_input_ids = self.pad_input_ids_func(
                req.origin_input_ids, image_inputs
            )
            req.extend_image_inputs(image_inputs)

            if len(req.origin_input_ids) >= self.max_req_input_len:
                req.set_finish_with_abort(
                    error_msg=(
                        "Multimodal prompt is too long after expanding multimodal tokens. "
                        f"After expanding {len(req.origin_input_ids_unpadded)=} => {len(req.origin_input_ids)} >= {self.max_req_input_len}."
                    )
                )
                self.init_req_max_new_tokens(req)
                self._add_request_to_queue(req)
                return

        # initialize before returning
        self.init_req_max_new_tokens(req)

        # Validate prompt length
        error_msg = validate_input_length(
            req,
            self.max_req_input_len,
            self.server_args.allow_auto_truncate,
        )
        if error_msg:
            req.set_finish_with_abort(error_msg)
            self._add_request_to_queue(req)
            return

        # Copy more attributes
        if recv_req.logprob_start_len == -1 or not recv_req.return_logprob:
            # By default, only return the logprobs for output tokens
            # For prefill-only requests with logprob_start_len == -1, set logprob_start_len beyond input sequence
            # to skip input logprob computation entirely
            if req.is_prefill_only:
                req.logprob_start_len = len(req.origin_input_ids)
            else:
                # TODO: For text generation, evaluate setting logprob_start_len to len(req.origin_input_ids) as well
                req.logprob_start_len = len(req.origin_input_ids) - 1
        else:
            req.logprob_start_len = recv_req.logprob_start_len

        if not req.is_prefill_only and req.logprob_start_len >= len(
            req.origin_input_ids
        ):
            error_msg = f"{req.logprob_start_len=} is higher than the number of input tokens {len(req.origin_input_ids)=}. Please use a smaller logprob_start_len."
            req.logprob_start_len = len(req.origin_input_ids) - 1
            req.set_finish_with_abort(error_msg)
            self._add_request_to_queue(req)
            return

        # Init grammar cache for this request
        add_to_grammar_queue = False
        if (
            req.sampling_params.json_schema is not None
            or req.sampling_params.regex is not None
            or req.sampling_params.ebnf is not None
            or req.sampling_params.structural_tag is not None
        ):
            assert self.grammar_backend is not None
            if req.sampling_params.json_schema is not None:
                key = ("json", req.sampling_params.json_schema)
            elif req.sampling_params.regex is not None:
                key = ("regex", req.sampling_params.regex)
            elif req.sampling_params.ebnf is not None:
                key = ("ebnf", req.sampling_params.ebnf)
            elif req.sampling_params.structural_tag:
                key = ("structural_tag", req.sampling_params.structural_tag)

            value, cache_hit = self.grammar_backend.get_cached_or_future_value(key)
            req.grammar = value

            if not cache_hit:
                req.grammar_key = key
                add_to_grammar_queue = True
            else:
                if value is INVALID_GRAMMAR_OBJ:  # We hit a cached invalid grammar.
                    error_msg = f"Invalid grammar request with cache hit: {key=}"
                    req.set_finish_with_abort(error_msg)

        if add_to_grammar_queue:
            req.queue_time_start = time.perf_counter()
            self.grammar_queue.append(req)
        else:
            self._add_request_to_queue(req)

    def handle_batch_generate_request(
        self,
        recv_req: BatchTokenizedGenerateReqInput,
    ):
        """Handle optimized batch generate request."""
        logger.debug(f"Processing batch generate request with {len(recv_req)} requests")

        # Process each request in the batch
        for tokenized_req in recv_req:
            self.handle_generate_request(tokenized_req)

    def _add_request_to_queue(self, req: Req):
        req.queue_time_start = time.perf_counter()
        if self.disaggregation_mode == DisaggregationMode.PREFILL:
            self._prefetch_kvcache(req)
            self.disagg_prefill_bootstrap_queue.add(
                req, self.model_config.num_key_value_heads
            )
        elif self.disaggregation_mode == DisaggregationMode.DECODE:
            self.disagg_decode_prealloc_queue.add(req)
        else:
            self._set_or_validate_priority(req)
            if self._abort_on_queued_limit(req):
                return
            self._prefetch_kvcache(req)
            self.waiting_queue.append(req)
            trace_slice_end("process req", req.rid, auto_next_anon=True)

    def _prefetch_kvcache(self, req: Req):
        if self.enable_hicache_storage:
            req.init_next_round_input(self.tree_cache)
            if req.last_node.backuped:
                # only to initiate the prefetch if the last node is backuped
                # otherwise, the allocated GPU memory must be locked for integrity
                last_hash = req.last_host_node.get_last_hash_value()
                matched_len = len(req.prefix_indices) + req.host_hit_length
                new_input_tokens = req.fill_ids[matched_len:]
                self.tree_cache.prefetch_from_storage(
                    req.rid, req.last_host_node, new_input_tokens, last_hash
                )

    def _extend_requests_to_queue(self, reqs: List[Req], is_retracted: bool = False):
        if self.disaggregation_mode == DisaggregationMode.PREFILL:
            self.disagg_prefill_bootstrap_queue.extend(
                reqs, self.model_config.num_key_value_heads
            )
        elif self.disaggregation_mode == DisaggregationMode.DECODE:
            # If this is a decode server, we put the request to the decode pending prealloc queue
            self.disagg_decode_prealloc_queue.extend(reqs, is_retracted)
        else:
            for req in reqs:
                self._set_or_validate_priority(req)
                if not self._abort_on_queued_limit(req):
                    self.waiting_queue.append(req)

    def _set_or_validate_priority(self, req: Req):
        """Set the default priority value, or abort the request based on the priority scheduling mode."""
        if self.enable_priority_scheduling and req.priority is None:
            if self.schedule_low_priority_values_first:
                req.priority = sys.maxsize
            else:
                req.priority = -sys.maxsize - 1
        elif not self.enable_priority_scheduling and req.priority is not None:
            abort_req = AbortReq(
                req.rid,
                finished_reason={
                    "type": "abort",
                    "status_code": HTTPStatus.SERVICE_UNAVAILABLE,
                    "message": "Using priority is disabled for this server. Please send a new request without a priority.",
                },
            )
            self.send_to_tokenizer.send_pyobj(abort_req)

    def _abort_on_queued_limit(self, recv_req: Req) -> bool:
        """Abort an incoming or existing request if the waiting queue is full. Returns True if the incoming request is aborted."""
        if (
            self.max_queued_requests is None
            or len(self.waiting_queue) + 1 <= self.max_queued_requests
        ):
            return False

        # Reject the incoming request by default.
        req_to_abort = recv_req
        message = "The request queue is full."
        if self.enable_priority_scheduling:
            # With priority scheduling, consider aboritng an existing request based on the priority.
            # direction = 1  => smaller number = higher priority; -1 => larger number = higher priority.
            # max(...) + (direction * priority, queue_time_start) picks the least-preferred request.
            # Tie: later queue_time_start (newer) is evicted first. Preempt only if strictly better.
            direction = 1 if self.schedule_low_priority_values_first else -1
            key_fn = lambda item: (
                direction * item[1].priority,
                item[1].queue_time_start,
            )
            idx, candidate_req = max(enumerate(self.waiting_queue), key=key_fn)
            abort_existing_req = (
                direction * recv_req.priority < direction * candidate_req.priority
            )
            if abort_existing_req:
                self.waiting_queue.pop(idx)
                req_to_abort = candidate_req
                message = "The request is aborted by a higher priority request."

        self.send_to_tokenizer.send_pyobj(
            AbortReq(
                req_to_abort.rid,
                finished_reason={
                    "type": "abort",
                    "status_code": HTTPStatus.SERVICE_UNAVAILABLE,
                    "message": message,
                },
            )
        )
        return req_to_abort.rid == recv_req.rid

    def handle_embedding_request(
        self,
        recv_req: TokenizedEmbeddingReqInput,
    ):
        req = Req(
            recv_req.rid,
            recv_req.input_text,
            recv_req.input_ids,
            recv_req.sampling_params,
            token_type_ids=recv_req.token_type_ids,
            priority=recv_req.priority,
        )
        req.tokenizer = self.tokenizer

        # Handle multimodal inputs
        if recv_req.image_inputs is not None:
            image_inputs = MultimodalInputs.from_dict(recv_req.image_inputs)
            # Expand a single image token into multiple dummy tokens for receiving image embeddings
            req.origin_input_ids = self.pad_input_ids_func(
                req.origin_input_ids, image_inputs
            )
            req.extend_image_inputs(image_inputs)

            if len(req.origin_input_ids) >= self.max_req_input_len:
                req.set_finish_with_abort(
                    error_msg=(
                        "Multimodal prompt is too long after expanding multimodal tokens. "
                        f"After expanding {len(req.origin_input_ids_unpadded)=} => {len(req.origin_input_ids)} >= {self.max_req_input_len}."
                    )
                )
                self._add_request_to_queue(req)
                return

        # Validate prompts length
        error_msg = validate_input_length(
            req,
            self.max_req_input_len,
            self.server_args.allow_auto_truncate,
        )
        if error_msg:
            self._add_request_to_queue(req)
            return

        # Copy more attributes
        req.logprob_start_len = len(req.origin_input_ids) - 1
        self._add_request_to_queue(req)

    def handle_batch_embedding_request(
        self,
        recv_req: BatchTokenizedEmbeddingReqInput,
    ):
        """Handle optimized batch embedding request."""
        logger.debug(
            f"Processing batch embedding request with {len(recv_req)} requests"
        )

        # Process each request in the batch
        for tokenized_req in recv_req:
            self.handle_embedding_request(tokenized_req)

<<<<<<< HEAD
    def log_decode_stats(
        self, can_run_cuda_graph: bool, running_batch: ScheduleBatch = None
    ):
        batch = running_batch or self.running_batch

        gap_latency = time.perf_counter() - self.last_decode_stats_tic
        self.last_decode_stats_tic = time.perf_counter()
        self.last_gen_throughput = self.num_generated_tokens / gap_latency
        self.num_generated_tokens = 0
        num_running_reqs = len(batch.reqs)
        if self.is_hybrid:
            (
                full_num_used,
                swa_num_used,
                full_token_usage,
                swa_token_usage,
                _,
                _,
                _,
                _,
            ) = self._get_swa_token_info()
            num_used = max(full_num_used, swa_num_used)
            token_usage = max(full_token_usage, swa_token_usage)
            token_msg = (
                f"#full token: {full_num_used}, "
                f"full token usage: {full_token_usage:.2f}, "
                f"#swa token: {swa_num_used}, "
                f"swa token usage: {swa_token_usage:.2f}, "
            )
        else:
            num_used, token_usage, _, _ = self._get_token_info()
            token_msg = f"#token: {num_used}, " f"token usage: {token_usage:.2f}, "

        if RECORD_STEP_TIME:
            self.step_time_dict[num_running_reqs].append(
                gap_latency / self.server_args.decode_log_interval
            )

        msg = f"Decode batch. #running-req: {num_running_reqs}, {token_msg}"

        if self.spec_algorithm.is_none():
            spec_accept_length = 0
        else:
            spec_accept_length = (
                self.spec_num_total_accepted_tokens / self.spec_num_total_forward_ct
            )
            self.cum_spec_accept_length += self.spec_num_total_accepted_tokens
            self.cum_spec_accept_count += self.spec_num_total_forward_ct
            self.spec_num_total_accepted_tokens = self.spec_num_total_forward_ct = 1
            msg += f"accept len: {spec_accept_length:.2f}, "

        if self.disaggregation_mode == DisaggregationMode.DECODE:
            msg += f"pre-allocated usage: {self.disagg_decode_prealloc_queue.num_tokens_pre_allocated / self.max_total_num_tokens:.2f}, "
            msg += f"#retracted-req: {len(self.disagg_decode_prealloc_queue.retracted_queue)}, "

        msg += (
            f"cuda graph: {can_run_cuda_graph}, "
            f"gen throughput (token/s): {self.last_gen_throughput:.2f}, "
            f"#queue-req: {len(self.waiting_queue)}, "
        )

        logger.info(msg)
        if self.enable_metrics:
            self.stats.num_running_reqs = num_running_reqs
            self.stats.num_used_tokens = num_used
            self.stats.token_usage = round(token_usage, 2)
            self.stats.cache_hit_rate = 0.0
            self.stats.gen_throughput = self.last_gen_throughput
            self.stats.num_queue_reqs = len(self.waiting_queue)
            self.stats.num_grammar_queue_reqs = len(self.grammar_queue)
            self.stats.spec_accept_length = spec_accept_length
            self.stats.total_retracted_reqs = self.total_retracted_reqs
            self.metrics_collector.log_stats(self.stats)
            self._emit_kv_metrics()
        self._publish_kv_events()
=======
    def self_check_during_idle(self):
        self.check_memory()
        self.check_tree_cache()
        self.new_token_ratio = self.init_new_token_ratio
        self.maybe_sleep_on_idle()
>>>>>>> 5ccf0b03

    def check_memory(self):
        if self.is_hybrid:
            (
                full_num_used,
                swa_num_used,
                _,
                _,
                full_available_size,
                full_evictable_size,
                swa_available_size,
                swa_evictable_size,
            ) = self._get_swa_token_info()
            memory_leak = full_num_used != 0 or swa_num_used != 0
            token_msg = (
                f"{self.full_tokens_per_layer=}, {full_available_size=}, {full_evictable_size=}, {self.tree_cache.full_protected_size()=}\n"
                f"{self.swa_tokens_per_layer=}, {swa_available_size=}, {swa_evictable_size=}, {self.tree_cache.swa_protected_size()=}\n"
            )
        else:
            _, _, available_size, evictable_size = self._get_token_info()
            protected_size = self.tree_cache.protected_size()

            total_kv_indices = set(range(1, self.max_total_num_tokens + 1))
            cached_kv_indices = set(self.tree_cache.cached_kv_indices())
            available_kv_indices = set(
                self.token_to_kv_pool_allocator.free_pages.tolist()
            )

            kv_indices_leak = total_kv_indices != (
                cached_kv_indices | available_kv_indices
            )
            missing_kv_indices = total_kv_indices - (
                cached_kv_indices | available_kv_indices
            )

            memory_leak = (available_size + evictable_size) != (
                # self.max_total_num_tokens
                # if not self.enable_hierarchical_cache
                # else self.max_total_num_tokens - protected_size
                self.max_total_num_tokens
<<<<<<< HEAD
                if not self.enable_hierarchical_cache
                else self.max_total_num_tokens - protected_size
            ) or kv_indices_leak
            token_msg = f"{self.max_total_num_tokens=}, {available_size=}, {evictable_size=}, {protected_size=}, {kv_indices_leak=}\n"
            if kv_indices_leak:
                token_msg += f"{len(total_kv_indices)=}, {len(cached_kv_indices)=}, {len(available_kv_indices)=}, {len(missing_kv_indices)=}, {total_kv_indices=}, {cached_kv_indices=}, {available_kv_indices=}, {missing_kv_indices=}\n"
=======
                - protected_size
            )
            token_msg = f"{self.max_total_num_tokens=}, {available_size=}, {evictable_size=}, {protected_size=}\n"
>>>>>>> 5ccf0b03

        if memory_leak:
            msg = "token_to_kv_pool_allocator memory leak detected! " f"{token_msg}"
            raise ValueError(msg)

        if self.disaggregation_mode == DisaggregationMode.DECODE:
            req_total_size = (
                self.req_to_token_pool.size + self.req_to_token_pool.pre_alloc_size
            )
        else:
            req_total_size = self.req_to_token_pool.size

        if len(self.req_to_token_pool.free_slots) != req_total_size:
            msg = (
                "req_to_token_pool memory leak detected!"
                f"available_size={len(self.req_to_token_pool.free_slots)}, "
                f"total_size={self.req_to_token_pool.size}\n"
            )
            raise ValueError(msg)

        if (
            self.enable_metrics
            and self.current_scheduler_metrics_enabled()
            and time.perf_counter() > self.metrics_collector.last_log_time + 30
        ):
            # During idle time, also collect metrics every 30 seconds.
            if self.is_hybrid:
                (
                    full_num_used,
                    swa_num_used,
                    full_token_usage,
                    swa_token_usage,
                    _,
                    _,
                    _,
                    _,
                ) = self._get_swa_token_info()
                num_used = max(full_num_used, swa_num_used)
                token_usage = max(full_token_usage, swa_token_usage)
            else:
                num_used, token_usage, _, _ = self._get_token_info()
            num_running_reqs = len(self.running_batch.reqs)
            self.stats.num_running_reqs = num_running_reqs
            self.stats.num_used_tokens = num_used
            self.stats.token_usage = round(token_usage, 2)
            self.stats.gen_throughput = 0
            self.stats.num_queue_reqs = len(self.waiting_queue)
            self.stats.num_grammar_queue_reqs = len(self.grammar_queue)
            if self.disaggregation_mode == DisaggregationMode.PREFILL:
                self.stats.num_prefill_prealloc_queue_reqs = len(
                    self.disagg_prefill_bootstrap_queue.queue
                )
                self.stats.num_prefill_inflight_queue_reqs = len(
                    self.disagg_prefill_inflight_queue
                )
            if self.disaggregation_mode == DisaggregationMode.DECODE:
                self.stats.num_decode_prealloc_queue_reqs = len(
                    self.disagg_decode_prealloc_queue.queue
                )
                self.stats.num_decode_transfer_queue_reqs = len(
                    self.disagg_decode_transfer_queue.queue
                )
            self.metrics_collector.log_stats(self.stats)
        self._publish_kv_events()

    def check_tree_cache(self):
        if self.is_hybrid and isinstance(self.tree_cache, SWARadixCache):
            self.tree_cache.sanity_check()

    def _get_token_info(self):
        available_size = self.token_to_kv_pool_allocator.available_size()
        evictable_size = self.tree_cache.evictable_size()
        num_used = self.max_total_num_tokens - (available_size + evictable_size)
        token_usage = num_used / self.max_total_num_tokens
        return num_used, token_usage, available_size, evictable_size

    def _get_swa_token_info(self):
        full_available_size = self.token_to_kv_pool_allocator.full_available_size()
        full_evictable_size = self.tree_cache.full_evictable_size()
        swa_available_size = self.token_to_kv_pool_allocator.swa_available_size()
        swa_evictable_size = self.tree_cache.swa_evictable_size()
        full_num_used = self.full_tokens_per_layer - (
            full_available_size + full_evictable_size
        )
        swa_num_used = self.swa_tokens_per_layer - (
            swa_available_size + swa_evictable_size
        )
        full_token_usage = full_num_used / self.full_tokens_per_layer
        swa_token_usage = swa_num_used / self.swa_tokens_per_layer
        return (
            full_num_used,
            swa_num_used,
            full_token_usage,
            swa_token_usage,
            full_available_size,
            full_evictable_size,
            swa_available_size,
            swa_evictable_size,
        )

    def get_next_batch_to_run(self) -> Optional[ScheduleBatch]:
        # Merge the prefill batch into the running batch
        chunked_req_to_exclude = set()
        if self.chunked_req:
            # Move the chunked request out of the batch so that we can merge
            # only finished requests to running_batch.
            chunked_req_to_exclude.add(self.chunked_req)
            self.tree_cache.cache_unfinished_req(self.chunked_req, chunked=True)
            # chunked request keeps its rid but will get a new req_pool_idx
            if self.tp_worker.worker.model_runner.is_hybrid_gdn:
                self.req_to_token_pool.free(
                    self.chunked_req.req_pool_idx, free_mamba_cache=False
                )
            else:
                self.req_to_token_pool.free(self.chunked_req.req_pool_idx)
        if self.last_batch and self.last_batch.forward_mode.is_extend():
            if self.last_batch.chunked_req is not None:
                # In the context pipeline parallelism, after the last chunk, the current microbatch still track outdated chunked_req.
                # We need to discard it.
                chunked_req_to_exclude.add(self.last_batch.chunked_req)

            # Filter batch
            last_bs = self.last_batch.batch_size()
            self.last_batch.filter_batch(
                chunked_req_to_exclude=list(chunked_req_to_exclude)
            )
            if self.last_batch.batch_size() < last_bs:
                self.running_batch.batch_is_full = False

            # Merge the new batch into the running batch.
            # For prefill-only batch, we can avoid going through decoding step.
            if not self.last_batch.is_empty() and not self.last_batch.is_prefill_only:
                if self.running_batch.is_empty():
                    self.running_batch = self.last_batch
                else:
                    # Merge running_batch with prefill batch
                    self.running_batch.merge_batch(self.last_batch)

        new_batch = self.get_new_batch_prefill()

        need_dp_attn_preparation = require_mlp_sync(self.server_args)

        if need_dp_attn_preparation and not self.spec_algorithm.is_none():
            # In speculative decoding, prefill batches and decode batches cannot be processed in the same DP attention group.
            # We prepare idle batches in advance to skip preparing decode batches when there are prefill batches in the group.
            new_batch = self.prepare_mlp_sync_batch(new_batch)
            need_dp_attn_preparation = new_batch is None

        if new_batch is not None:
            # Run prefill first if possible
            ret = new_batch
        else:
            # Run decode
            if not self.running_batch.is_empty():
                self.running_batch = self.update_running_batch(self.running_batch)
                ret = self.running_batch if not self.running_batch.is_empty() else None
            else:
                ret = None

        # Handle DP attention
        if need_dp_attn_preparation:
            self.maybe_handle_dp_balance_data()
            ret = self.prepare_mlp_sync_batch(ret)

        return ret

    def get_num_allocatable_reqs(self, running_bs):
        res = global_server_args_dict["max_micro_batch_size"] - running_bs
        if self.pp_size > 1:
            res = min(res, self.req_to_token_pool.available_size())
        return res

    def get_new_batch_prefill(self) -> Optional[ScheduleBatch]:
        # Check if the grammar is ready in the grammar queue
        if self.grammar_queue:
            self.move_ready_grammar_requests()

        if self.try_preemption:
            # Reset batch_is_full to try preemption with a prefill adder.
            self.running_batch.batch_is_full = False

        # Handle the cases where prefill is not allowed
        if (
            self.running_batch.batch_is_full or len(self.waiting_queue) == 0
        ) and self.chunked_req is None:
            return None

        running_bs = len(self.running_batch.reqs)
        # Ignore the check if self.chunked_req is not None.
        # In the non-PP case, when self.chunked_req is not None, num_allocatable_reqs should always be greater than 0,
        # as the space for the chunked request has just been released.
        # In PP case, a chunked req can start in one microbatch and end in another microbatch, so the max_running_requests per microbatch should not be strict.
        # Instead, we should always allow chunked request to be added, otherwise, there will be a memory leak.
        if (
            self.get_num_allocatable_reqs(running_bs) <= 0
            and not self.chunked_req
            and not self.try_preemption
        ):
            self.running_batch.batch_is_full = True
            return None

        if self.enable_hierarchical_cache:
            self.tree_cache.check_hicache_events()

        # Get priority queue
        self.policy.calc_priority(self.waiting_queue)

        # Prefill policy
        adder = PrefillAdder(
            self.page_size,
            self.tree_cache,
            self.token_to_kv_pool_allocator,
            self.running_batch,
            self.new_token_ratio,
            self.max_prefill_tokens,
            self.chunked_prefill_size,
            running_bs if self.is_mixed_chunk else 0,
            self.priority_scheduling_preemption_threshold,
        )

        if self.chunked_req is not None:
            self.chunked_req.init_next_round_input()
            self.chunked_req = adder.add_chunked_req(self.chunked_req)

        if self.enable_lora:
            lora_set = set([req.lora_id for req in self.running_batch.reqs])

        # Get requests from the waiting queue to a new prefill batch
        for req in self.waiting_queue:

            if self.enable_lora and not self.tp_worker.can_run_lora_batch(
                lora_set
                | set([req.lora_id for req in adder.can_run_list])
                | set([req.lora_id])
            ):
                self.running_batch.batch_is_full = True
                break

            running_bs = len(self.running_batch.reqs) - len(adder.preempt_list)
            if len(adder.can_run_list) >= self.get_num_allocatable_reqs(running_bs):
                self.running_batch.batch_is_full = True
            if self.disaggregation_mode == DisaggregationMode.PREFILL:
                # In prefill mode, prealloc queue and transfer queue can also take memory,
                # so we need to check if the available size for the actual available size.
                if len(adder.can_run_list) >= self.req_to_token_pool.available_size():
                    self.running_batch.batch_is_full = True

            if self.running_batch.batch_is_full:
                if not self.try_preemption:
                    break
                if not adder.preempt_to_schedule(req, self.server_args):
                    break

            if self.enable_hicache_storage:
                prefetch_done = self.tree_cache.check_prefetch_progress(req.rid)
                if not prefetch_done:
                    # skip staging requests that are ongoing prefetch
                    continue

            req.init_next_round_input(self.tree_cache)
            res = adder.add_one_req(req, has_chunked_req=(self.chunked_req is not None))

            if res != AddReqResult.CONTINUE:
                if res == AddReqResult.NO_TOKEN:
                    if self.enable_hierarchical_cache:
                        # Set batch_is_full after making sure there are requests that can be served
                        self.running_batch.batch_is_full = len(
                            adder.can_run_list
                        ) > 0 or (not self.running_batch.is_empty())
                    else:
                        self.running_batch.batch_is_full = True
                break

        # Update waiting queue
        can_run_list: List[Req] = adder.can_run_list
        if len(can_run_list) == 0:
            return None

        if self.enable_metrics:
            # only record queue time when enable_metrics is True to avoid overhead
            for req in can_run_list:
                req.queue_time_end = time.perf_counter()
                req.add_latency(RequestStage.PREFILL_WAITING)

        self.waiting_queue = [
            x for x in self.waiting_queue if x not in set(can_run_list)
        ]
        if adder.preempt_list:
            self._extend_requests_to_queue(adder.preempt_list)

        if adder.new_chunked_req is not None:
            assert self.chunked_req is None
            self.chunked_req = adder.new_chunked_req

        if self.chunked_req:
            self.chunked_req.is_chunked += 1

        # Print stats
        if self.current_scheduler_metrics_enabled():
            self.log_prefill_stats(adder, can_run_list, running_bs)

        # Create a new batch
        new_batch = ScheduleBatch.init_new(
            can_run_list,
            self.req_to_token_pool,
            self.token_to_kv_pool_allocator,
            self.tree_cache,
            self.model_config,
            self.enable_overlap,
<<<<<<< HEAD
            self.server_args.enable_custom_logit_processor,
            spec_algorithm=self.spec_algorithm,
            draft_worker=self.draft_worker,
=======
            self.spec_algorithm,
>>>>>>> 5ccf0b03
            chunked_req=self.chunked_req,
        )
        if self.enable_hierarchical_cache:
            # todo (zhiqiang): disable cuda graph execution if hicache loading triggered
            new_batch.hicache_consumer_index = (
                self.tree_cache.ready_to_load_host_cache()
            )

        new_batch.prepare_for_extend()

        # Mixed-style chunked prefill
        if (
            self.is_mixed_chunk
            and not self.running_batch.is_empty()
            and not (new_batch.return_logprob or self.running_batch.return_logprob)
        ):
            # TODO (lianmin): support return_logprob + mixed chunked prefill
            self.running_batch.filter_batch()
            if not self.running_batch.is_empty():
                self.running_batch.prepare_for_decode()
                new_batch.mix_with_running(self.running_batch)
                new_batch.decoding_reqs = self.running_batch.reqs
            self.running_batch = ScheduleBatch(
                reqs=[], batch_is_full=self.running_batch.batch_is_full
            )
        else:
            new_batch.decoding_reqs = None

        return new_batch

    def update_running_batch(self, batch: ScheduleBatch) -> Optional[ScheduleBatch]:
        """Update the current running decoding batch."""
        initial_bs = batch.batch_size()

        batch.filter_batch()
        if batch.is_empty():
            batch.batch_is_full = False
            return batch

        # Check if decode out of memory
        if not batch.check_decode_mem(self.decode_mem_cache_buf_multiplier) or (
            TEST_RETRACT and batch.batch_size() > 10
        ):
            old_ratio = self.new_token_ratio

            retracted_reqs, new_token_ratio = batch.retract_decode(self.server_args)
            num_retracted_reqs = len(retracted_reqs)
            self.new_token_ratio = new_token_ratio

            logger.info(
                "KV cache pool is full. Retract requests. "
                f"#retracted_reqs: {num_retracted_reqs}, "
                f"#new_token_ratio: {old_ratio:.4f} -> {self.new_token_ratio:.4f}"
            )

            self._extend_requests_to_queue(retracted_reqs, is_retracted=True)
            self.total_retracted_reqs += num_retracted_reqs
        else:
            self.new_token_ratio = max(
                self.new_token_ratio - self.new_token_ratio_decay,
                self.min_new_token_ratio,
            )

        if batch.batch_size() < initial_bs:
            batch.batch_is_full = False

        # Update batch tensors
        batch.prepare_for_decode()
        return batch

    def run_batch(
        self, batch: ScheduleBatch
    ) -> Union[GenerationBatchResult, EmbeddingBatchResult]:
        """Run a batch."""
        self.forward_ct += 1

        # Whether to run the profiler
        self._profile_batch_predicate(batch)
        if self.forward_sleep_time is not None:
            logger.info(f"Scheduler.run_batch sleep {self.forward_sleep_time}s")
            time.sleep(self.forward_sleep_time)

        # Run forward
        if self.is_generation:
            model_worker_batch = batch.get_model_worker_batch()

            if self.enable_overlap:
                bs = len(batch.reqs)
                future_ct = self.future_map.get_next_future_ct(bs)

<<<<<<< HEAD
                # Make a copy of sampling_info because it will be updated in-place by the scheduler for the next batch.
                self.cur_sampling_info = model_worker_batch.sampling_info = (
                    model_worker_batch.sampling_info.copy_for_forward()
                )

                # Run forward in a separate stream to avoid blocking the main stream.
                with self.forward_stream_ctx:
                    # spec_info / input_ids is a future from the previous batch.
                    # resolve it with the future_map
                    self.future_map.resolve_future(model_worker_batch)

                    forward_output = self.forward_worker.forward_batch_generation(
                        model_worker_batch
=======
                if self.pp_group.is_last_rank:
                    logits_output, next_token_ids, can_run_cuda_graph = (
                        self.tp_worker.forward_batch_generation(model_worker_batch)
                    )
                else:
                    pp_hidden_states_proxy_tensors, _, can_run_cuda_graph = (
                        self.tp_worker.forward_batch_generation(model_worker_batch)
>>>>>>> 5ccf0b03
                    )

                    # store spec_info / output_ids to the future_map for next batch resolution
                    self.future_map.store_to_map(future_ct, bs, forward_output)

                    # copy the output to the main stream
                    copy_done = torch.cuda.Event()
                    copy_done.record()

                # construct a new future_spec_info for scheduler processing (e.g. merge, filter) in the next batch
                output_allocate_lens = (
                    forward_output.spec_info.allocate_lens
                    if forward_output.spec_info is not None
                    else None
                )

                # update the spec_info / output_ids for next batch resolution
                self.future_map.update_next_future(
                    batch, future_ct, bs, output_allocate_lens
                )
            else:
                forward_output = self.forward_worker.forward_batch_generation(
                    model_worker_batch
                )
                batch.spec_info = forward_output.spec_info
                copy_done = None
            batch.output_ids = forward_output.next_token_ids

            # Handle speculative decoding output
            if forward_output.spec_info is not None:
                new_seq_lens = (  # val is ready after verify_done
                    forward_output.spec_info.new_seq_lens
                )
                allocate_lens = (  # val is always ready, at batch schedule time
                    forward_output.spec_info.allocate_lens
                )
                batch.seq_lens = new_seq_lens
                batch.verify_done = forward_output.spec_info.verify_done
            else:
                new_seq_lens = None
                allocate_lens = None

            # These 2 values are needed for processing the output, but the values can be
            # modified by overlap schedule. So we have to copy them here so that
            # we can use the correct values in output processing.
            if batch.return_logprob or self.spec_algorithm.is_eagle():
                extend_input_len_per_req = [req.extend_input_len for req in batch.reqs]
                extend_logprob_start_len_per_req = [
                    req.extend_logprob_start_len for req in batch.reqs
                ]
            else:
                extend_input_len_per_req = None
                extend_logprob_start_len_per_req = None

            ret = GenerationBatchResult(
                logits_output=forward_output.logits_output,
                pp_hidden_states_proxy_tensors=forward_output.pp_hidden_states_proxy_tensors,
                next_token_ids=forward_output.next_token_ids,
                extend_input_len_per_req=extend_input_len_per_req,
                extend_logprob_start_len_per_req=extend_logprob_start_len_per_req,
                bid=model_worker_batch.bid,
                can_run_cuda_graph=forward_output.can_run_cuda_graph,
                copy_done=copy_done,
                accept_length=forward_output.accept_length,
                new_seq_lens=new_seq_lens,
                allocate_lens=allocate_lens,
            )
        else:  # embedding or reward model
            model_worker_batch = batch.get_model_worker_batch()
            embeddings = self.tp_worker.forward_batch_embedding(model_worker_batch)
            ret = EmbeddingBatchResult(
                embeddings=embeddings, bid=model_worker_batch.bid
            )
        return ret

    def process_batch_result(
        self,
        batch: ScheduleBatch,
        result: Union[GenerationBatchResult, EmbeddingBatchResult],
        launch_done: Optional[threading.Event] = None,
    ):
        if batch.forward_mode.is_decode():
            self.process_batch_result_decode(batch, result, launch_done)
            for req in batch.reqs:
                trace_slice(
                    "decode loop",
                    req.rid,
                    auto_next_anon=not req.finished(),
                    thread_finish_flag=req.finished(),
                )

        elif batch.forward_mode.is_extend():
            self.process_batch_result_prefill(batch, result, launch_done)
            for req in batch.reqs:
                trace_slice(
                    "prefill",
                    req.rid,
                    auto_next_anon=not req.finished(),
                    thread_finish_flag=req.finished(),
                )
        elif batch.forward_mode.is_idle():
            if self.enable_overlap:
                self.tp_worker.resolve_last_batch_result(launch_done)
                self.set_next_batch_sampling_info_done(batch)
        elif batch.forward_mode.is_dummy_first():
            self.set_next_batch_sampling_info_done(batch)

        self.maybe_send_health_check_signal()

    def maybe_send_health_check_signal(self):
        if self.return_health_check_ct:
            # Return some signal for the health check.
            # This is used to prevent the health check signal being blocked by long context prefill.
            # However, one minor issue is that this code path does not check the status of detokenizer manager.
            self.return_health_check_ct -= 1
            self.send_to_tokenizer.send_pyobj(HealthCheckOutput())

    def prepare_mlp_sync_batch(self, local_batch: ScheduleBatch):
        return self.prepare_mlp_sync_batch_raw(
            local_batch,
            dp_size=self.server_args.dp_size,
            attn_tp_size=self.attn_tp_size,
            tp_group=self.tp_group,
            get_idle_batch=self.get_idle_batch,
            disable_cuda_graph=self.server_args.disable_cuda_graph,
            spec_algorithm=self.spec_algorithm,
            speculative_num_draft_tokens=self.server_args.speculative_num_draft_tokens,
            require_mlp_tp_gather=require_mlp_tp_gather(self.server_args),
            disable_overlap_schedule=self.server_args.disable_overlap_schedule,
        )

    @staticmethod
    def prepare_mlp_sync_batch_raw(
        local_batch: ScheduleBatch,
        dp_size,
        attn_tp_size: int,
        tp_group,
        get_idle_batch,
        disable_cuda_graph: bool,
        spec_algorithm,
        speculative_num_draft_tokens,
        require_mlp_tp_gather: bool,
        disable_overlap_schedule: bool,
    ):
        # Check if other DP workers have running batches
        if local_batch is None:
            num_tokens = 0
            num_tokens_for_logprob = 0
        elif local_batch.forward_mode.is_decode():
            num_tokens = local_batch.batch_size()
            num_tokens_for_logprob = num_tokens
        else:
            num_tokens = local_batch.extend_num_tokens
            num_tokens_for_logprob = sum(
                [
                    # We should have at least 1 token for sample in every case.
                    max(extend_len - logprob_start_len, 1)
                    for logprob_start_len, extend_len in zip(
                        local_batch.extend_logprob_start_lens, local_batch.extend_lens
                    )
                ]
            )

        if local_batch is None or local_batch.forward_mode.is_decode_or_idle():
            can_cuda_graph = 1
        else:
            can_cuda_graph = 0

        is_extend_in_batch = (
            local_batch.forward_mode.is_extend() if local_batch else False
        )

        tbo_preparer = TboDPAttentionPreparer()
        if disable_overlap_schedule:
            group = tp_group.device_group
            device = tp_group.device
        else:
            group = tp_group.cpu_group
            device = "cpu"

        local_info = torch.tensor(
            [
                num_tokens,
                can_cuda_graph,
                num_tokens_for_logprob,
                is_extend_in_batch,
                *tbo_preparer.prepare_all_gather(
                    local_batch,
                ),
            ],
            dtype=torch.int64,
            device=device,
        )
        global_info = torch.empty(
            (dp_size, attn_tp_size, 6),
            dtype=torch.int64,
            device=device,
        )
        torch.distributed.all_gather_into_tensor(
            global_info.flatten(),
            local_info,
            group=group,
        )
        global_num_tokens = global_info[:, 0, 0].tolist()
        can_cuda_graph = min(global_info[:, 0, 1].tolist())
        global_num_tokens_for_logprob = global_info[:, 0, 2].tolist()
        is_extend_in_batch = global_info[:, 0, 3].tolist()

        tbo_split_seq_index, global_forward_mode = tbo_preparer.compute_output(
            global_info[:, :, 4:6]
        )

        if local_batch is None and max(global_num_tokens) > 0:
            local_batch = get_idle_batch()

        if local_batch is not None:
            # TODO: handle the case when moe_dense_tp_size != 1
            if not require_mlp_tp_gather:
                local_batch.global_num_tokens = [num_tokens]
                local_batch.global_num_tokens_for_logprob = [num_tokens_for_logprob]
            else:
                local_batch.global_num_tokens = global_num_tokens
                local_batch.global_num_tokens_for_logprob = (
                    global_num_tokens_for_logprob
                )
            local_batch.is_extend_in_batch = any(is_extend_in_batch)
            local_batch.tbo_split_seq_index = tbo_split_seq_index
            local_batch.global_forward_mode = global_forward_mode

            # Check forward mode for cuda graph
            if not disable_cuda_graph:
                local_batch.can_run_dp_cuda_graph = can_cuda_graph

        return local_batch

    def get_idle_batch(self):
        idle_batch = ScheduleBatch.init_new(
            [],
            self.req_to_token_pool,
            self.token_to_kv_pool_allocator,
            self.tree_cache,
            self.model_config,
            self.enable_overlap,
            self.spec_algorithm,
        )
        idle_batch.prepare_for_idle()
        return idle_batch

    def move_ready_grammar_requests(self):
        """Move requests whose grammar objects are ready from grammar_queue to waiting_queue."""

        num_ready_reqs = 0
        num_timeout_reqs = 0
        for req in self.grammar_queue:
            try:
                if req.finished():  # It is aborted by AbortReq
                    num_ready_reqs += 1
                    continue
                req.grammar = req.grammar.result(timeout=0.03)
                self.grammar_backend.set_cache(req.grammar_key, req.grammar.copy())
                if req.grammar is INVALID_GRAMMAR_OBJ:
                    req.set_finish_with_abort(
                        f"Invalid grammar request: {req.grammar_key=}"
                    )
                num_ready_reqs += 1
            except futures._base.TimeoutError:
                req.grammar_wait_ct += 1
                # NOTE(lianmin): this timeout is the waiting time of the above line. It is
                # not the waiting time from it enters the grammar queue.
                if req.grammar_wait_ct > GRAMMAR_TIMEOUT / 0.03:
                    num_timeout_reqs = 1
                break

        if self.server_args.enable_dp_attention:
            tp_size = self.attn_tp_size
            tp_group = self.attn_tp_cpu_group
        else:
            tp_size = self.tp_size
            tp_group = self.tp_cpu_group

        if tp_size > 1:
            # Sync across TP ranks to make sure they have the same number of ready requests
            tensor = torch.tensor([num_ready_reqs, num_timeout_reqs], dtype=torch.int32)
            torch.distributed.all_reduce(
                tensor, op=torch.distributed.ReduceOp.MAX, group=tp_group
            )
            num_ready_reqs_max, num_timeout_reqs_max = tensor.tolist()

            for i in range(num_ready_reqs, num_ready_reqs_max):
                req = self.grammar_queue[i]
                if req.finished():  # It is aborted by AbortReq
                    continue
                req.grammar = req.grammar.result()
                self.grammar_backend.set_cache(req.grammar_key, req.grammar.copy())
                if req.grammar is INVALID_GRAMMAR_OBJ:
                    req.set_finish_with_abort(
                        f"Invalid grammar request: {req.grammar_key=}"
                    )
        else:
            num_ready_reqs_max = num_ready_reqs
            num_timeout_reqs_max = num_timeout_reqs

        for i in range(num_ready_reqs, num_ready_reqs + num_timeout_reqs_max):
            req = self.grammar_queue[i]
            req.grammar.cancel()
            error_msg = f"Grammar preprocessing timed out for {req.grammar_key=}"
            req.set_finish_with_abort(error_msg)
            self.grammar_backend.set_cache(req.grammar_key, INVALID_GRAMMAR_OBJ)
        num_ready_reqs = num_ready_reqs_max + num_timeout_reqs_max

        self._extend_requests_to_queue(self.grammar_queue[:num_ready_reqs])
        self.grammar_queue = self.grammar_queue[num_ready_reqs:]

    def set_next_batch_sampling_info_done(self, batch: ScheduleBatch):
        if batch.next_batch_sampling_info:
            if batch.next_batch_sampling_info.grammars is not None:
                batch.next_batch_sampling_info.update_regex_vocab_mask()
                self.current_stream.synchronize()
            batch.next_batch_sampling_info.sampling_info_done.set()

    def watchdog_thread(self):
        """A watch dog thread that will try to kill the server itself if one forward batch takes too long."""
        self.watchdog_last_forward_ct = 0
        self.watchdog_last_time = time.perf_counter()

        while True:
            current = time.perf_counter()
            if self.cur_batch is not None:
                if self.watchdog_last_forward_ct == self.forward_ct:
                    if current > self.watchdog_last_time + self.watchdog_timeout:
                        break
                else:
                    self.watchdog_last_forward_ct = self.forward_ct
                    self.watchdog_last_time = current
            time.sleep(self.watchdog_timeout // 2)

        if not disable_request_logging():
            # Print batch size and memory pool info to check whether there are de-sync issues.
            if self.is_hybrid:
                (
                    _,
                    _,
                    _,
                    _,
                    full_available_size,
                    full_evictable_size,
                    swa_available_size,
                    swa_evictable_size,
                ) = self._get_swa_token_info()
                info_msg = (
                    f"{full_available_size=}, "
                    f"{full_evictable_size=}, "
                    f"{swa_available_size=}, "
                    f"{swa_evictable_size=}, "
                )
            else:
                _, _, available_size, evictable_size = self._get_token_info()
                info_msg = f"{available_size=}, " f"{evictable_size=}, "
            logger.error(
                f"{self.cur_batch.batch_size()=}, "
                f"{self.cur_batch.reqs=}, "
                f"{info_msg}"
            )

        pyspy_dump_schedulers()
        logger.error(f"Watchdog timeout ({self.watchdog_timeout=})")
        print(file=sys.stderr, flush=True)
        print(file=sys.stdout, flush=True)

        # Wait for some time so that the parent process can print the error.
        time.sleep(5)
        self.parent_process.send_signal(signal.SIGQUIT)

    def flush_cache_wrapped(self, recv_req: FlushCacheReqInput):
        success = self.flush_cache()
        return FlushCacheReqOutput(success=success)

    def clear_hicache_storage_wrapped(self, recv_req: ClearHiCacheReqInput):
        if self.enable_hierarchical_cache:
            self.tree_cache.clear_storage_backend()
            logger.info("Hierarchical cache cleared successfully!")
            if_success = True
        else:
            logging.warning("Hierarchical cache is not enabled.")
            if_success = False
        return ClearHiCacheReqOutput(success=if_success)

    def flush_cache(self):
        """Flush the memory pool and cache."""
        if (
            len(self.waiting_queue) == 0
            and self.running_batch.is_empty()
            and (self.pp_size == 1 or all(x.is_empty() for x in self.running_mbs))
        ):
            self.cur_batch = None
            self.last_batch = None
            self.tree_cache.reset()
            if self.grammar_backend:
                self.grammar_backend.reset()
            self.req_to_token_pool.clear()
            self.token_to_kv_pool_allocator.clear()

            if not self.spec_algorithm.is_none():
                self.draft_worker.model_runner.req_to_token_pool.clear()
                self.draft_worker.model_runner.token_to_kv_pool_allocator.clear()

            self.num_generated_tokens = 0
            self.forward_ct_decode = 0
            self.spec_num_total_accepted_tokens = 0
            self.spec_num_total_forward_ct = 1
            self.cum_spec_accept_length = 0
            self.cum_spec_accept_count = 0
            torch.cuda.empty_cache()
            logger.info("Cache flushed successfully!")
            if_success = True
        else:
            logging.warning(
                f"Cache not flushed because there are pending requests. "
                f"#queue-req: {len(self.waiting_queue)}, "
                f"#running-req: {len(self.running_batch.reqs)}"
            )
            if_success = False
        return if_success

    def get_load(self, recv_req: GetLoadReqInput = None) -> GetLoadReqOutput:
        # TODO(lsyin): use dynamically maintained num_waiting_tokens

        if self.is_hybrid:
            num_tokens_full = (
                self.full_tokens_per_layer
                - self.token_to_kv_pool_allocator.full_available_size()
                - self.tree_cache.full_evictable_size()
            )
            num_tokens_swa = (
                self.swa_tokens_per_layer
                - self.token_to_kv_pool_allocator.swa_available_size()
                - self.tree_cache.swa_evictable_size()
            )
            num_tokens = max(num_tokens_full, num_tokens_swa)
        else:
            num_tokens = (
                self.max_total_num_tokens
                - self.token_to_kv_pool_allocator.available_size()
                - self.tree_cache.evictable_size()
            )

        # Tokens in waiting queue, bootstrap queue, prealloc queue
        num_tokens += sum(len(req.origin_input_ids) for req in self.waiting_queue)
        num_waiting_reqs = len(self.waiting_queue)
        if self.disaggregation_mode == DisaggregationMode.PREFILL:
            num_tokens += sum(
                len(req.origin_input_ids)
                for req in self.disagg_prefill_bootstrap_queue.queue
            )
            num_waiting_reqs += len(self.disagg_prefill_bootstrap_queue.queue)
        elif self.disaggregation_mode == DisaggregationMode.DECODE:
            num_tokens += sum(
                len(req.req.origin_input_ids)
                for req in self.disagg_decode_prealloc_queue.queue
            )
            num_waiting_reqs += len(self.disagg_decode_prealloc_queue.queue)

        return GetLoadReqOutput(
            dp_rank=self.dp_rank,
            num_reqs=len(self.running_batch.reqs) + num_waiting_reqs,
            num_waiting_reqs=num_waiting_reqs,
            num_tokens=num_tokens,
        )

    def get_internal_state(self, recv_req: GetInternalStateReq):
        ret = dict(global_server_args_dict)
        ret["last_gen_throughput"] = self.last_gen_throughput
        ret["memory_usage"] = {
            "weight": round(
                self.tp_worker.worker.model_runner.weight_load_mem_usage, 2
            ),
            "kvcache": round(
                self.token_to_kv_pool_allocator.get_kvcache().mem_usage, 2
            ),
            "token_capacity": int(self.max_total_num_tokens),
        }

        ret["memory_usage"]["graph"] = round(
            self.tp_worker.worker.model_runner.graph_mem_usage, 2
        )

        if not self.spec_algorithm.is_none() and self.cum_spec_accept_count > 0:
            ret["avg_spec_accept_length"] = (
                self.cum_spec_accept_length / self.cum_spec_accept_count
            )
        if RECORD_STEP_TIME:
            ret["step_time_dict"] = self.step_time_dict

        return GetInternalStateReqOutput(internal_state=ret)

    def set_internal_state(self, recv_req: SetInternalStateReq):
        server_args_dict = recv_req.server_args
        args_allow_update = set(
            [
                "max_micro_batch_size",
                "speculative_accept_threshold_single",
                "speculative_accept_threshold_acc",
            ]
        )
        if_success = True
        for k, v in server_args_dict.items():
            if k not in args_allow_update:
                logging.warning(f"Updating {k} is not supported.")
                if_success = False
                break
            elif k == "max_micro_batch_size" and (
                v > self.max_running_requests // self.pp_size or v < 1
            ):
                logging.warning(
                    f"Updating {k} to {v} is rejected because it is out of the valid range [1, {self.max_running_requests // self.pp_size}]."
                )
                if_success = False
                break
        if if_success:
            if not self.spec_algorithm.is_none() and self.cum_spec_accept_count > 0:
                avg_spec_accept_length = (
                    self.cum_spec_accept_length / self.cum_spec_accept_count
                )
                logger.info(f"{avg_spec_accept_length=}")
            self.cum_spec_accept_length = self.cum_spec_accept_count = 0
            for k, v in server_args_dict.items():
                global_server_args_dict[k] = v
            logger.info(f"Global server args updated! {global_server_args_dict=}")
        return SetInternalStateReqOutput(
            updated=True,
            server_args=global_server_args_dict,
        )

    def handle_rpc_request(self, recv_req: RpcReqInput):
        # Handle RPC requests
        logger.info(
            f"handle_rpc_request: {recv_req.method}, param: {recv_req.parameters}"
        )

        success = True
        exec = None
        try:
            func = getattr(self, recv_req.method)
            func(recv_req.parameters)
        except Exception as e:
            success = False
            exec = e
            logger.error(f"Failed to call rpc {recv_req.method}: {str(e)}")

        barrier()
        return RpcReqOutput(success, "" if not exec else str(exec))

    def abort_request(self, recv_req: AbortReq):
        # Delete requests in the waiting queue
        to_del = []
        for i, req in enumerate(self.waiting_queue):
            if recv_req.abort_all or req.rid.startswith(recv_req.rid):
                to_del.append(i)

        # Sort in reverse order to avoid index issues when deleting
        for i in reversed(to_del):
            # Abort method 1: directly pop from the queue
            # This only works for requests that have not started anything.
            # We still need to send something back to TokenizerManager to clean up the state.
            req = self.waiting_queue.pop(i)
            if self.enable_hicache_storage:
                # to release prefetch events associated with the request
                self.tree_cache.release_aborted_request(req.rid)
            self.send_to_tokenizer.send_pyobj(AbortReq(req.rid))
            # For disaggregation decode mode, the request in the waiting queue has KV cache allocated.
            if self.disaggregation_mode == DisaggregationMode.DECODE:
                self.tree_cache.cache_finished_req(req)

            logger.debug(f"Abort queued request. {req.rid=}")

        # Delete the requests in the grammar queue
        for req in self.grammar_queue:
            # Abort method 2: call `set_finish_with_abort`
            # The request will still run one prefill forward pass.
            # In this case, we change the input_ids to be only one token to make this prefill cheap.
            if recv_req.abort_all or req.rid.startswith(recv_req.rid):
                logger.debug(f"Abort grammar queue request. {req.rid=}")
                if req.grammar:
                    req.grammar.cancel()
                req.set_finish_with_abort("Aborted by AbortReq.")

        # Delete requests not in the waiting queue when PD disaggregation is enabled
        if self.disaggregation_mode == DisaggregationMode.PREFILL:
            # Abort requests that have not yet been bootstrapped
            for i, req in enumerate(self.disagg_prefill_bootstrap_queue.queue):
                logger.debug(f"Abort bootstrap queue request. {req.rid=}")
                if recv_req.abort_all or req.rid.startswith(recv_req.rid):
                    if hasattr(req.disagg_kv_sender, "abort"):
                        req.disagg_kv_sender.abort()

            # Abort in-flight requests
            for i, req in enumerate(self.disagg_prefill_inflight_queue):
                logger.debug(f"Abort inflight queue request. {req.rid=}")
                if recv_req.abort_all or req.rid.startswith(recv_req.rid):
                    if hasattr(req.disagg_kv_sender, "abort"):
                        req.disagg_kv_sender.abort()

        elif self.disaggregation_mode == DisaggregationMode.DECODE:
            # Abort requests that have not yet finished preallocation
            for i, decode_req in enumerate(self.disagg_decode_prealloc_queue.queue):
                logger.debug(f"Abort prealloc queue request. {decode_req.req.rid=}")
                if recv_req.abort_all or decode_req.req.rid.startswith(recv_req.rid):
                    if hasattr(decode_req.kv_receiver, "abort"):
                        decode_req.kv_receiver.abort()

            # Abort requests waiting for kvcache to release tree cache
            for i, decode_req in enumerate(self.disagg_decode_transfer_queue.queue):
                logger.debug(f"Abort transfer queue request. {decode_req.req.rid=}")
                if recv_req.abort_all or decode_req.req.rid.startswith(recv_req.rid):
                    if hasattr(decode_req.kv_receiver, "abort"):
                        decode_req.kv_receiver.abort()

        # Delete requests in the running batch
        if self.cur_batch is self.running_batch or self.cur_batch is None:
            reqs = self.running_batch.reqs
        else:
            reqs = self.running_batch.reqs + self.cur_batch.reqs

        for req in reqs:
            if not req.finished() and (
                recv_req.abort_all or req.rid.startswith(recv_req.rid)
            ):
                # Abort method 3: set `to_abort=True`
                # The request will still run one decode forward pass.
                # Then we reuse all existing code to clean up the KV cache allocation.
                logger.debug(f"Abort running request. {req.rid=}")
                req.to_abort = True

    def _pause_engine(self) -> Tuple[List[Req], int]:
        raise NotImplementedError()

    def load_lora_adapter(
        self, recv_req: LoadLoRAAdapterReqInput
    ) -> LoadLoRAAdapterReqOutput:
        """In-place loading a new lora adapter from disk or huggingface."""

        result = self.tp_worker.load_lora_adapter(recv_req)
        return result

    def unload_lora_adapter(
        self, recv_req: UnloadLoRAAdapterReqInput
    ) -> UnloadLoRAAdapterReqOutput:
        """Unload the lora adapter."""

        result = self.tp_worker.unload_lora_adapter(recv_req)
        return result

    def register_multi_tokenizer(self, recv_req: MultiTokenizerRegisterReq):
        self.send_to_detokenizer.send_pyobj(recv_req)
        return recv_req

    def init_weights_send_group_for_remote_instance(
        self, recv_req: InitWeightsSendGroupForRemoteInstanceReqInput
    ):
        """Init the seed and client instance communication group."""
        success, message = self.tp_worker.init_weights_send_group_for_remote_instance(
            recv_req
        )
        return InitWeightsSendGroupForRemoteInstanceReqOutput(success, message)

    def send_weights_to_remote_instance(
        self, recv_req: SendWeightsToRemoteInstanceReqInput
    ):
        """Send the seed instance weights to the destination instance."""
        success, message = self.tp_worker.send_weights_to_remote_instance(recv_req)
        return SendWeightsToRemoteInstanceReqOutput(success, message)

    def slow_down(self, recv_req: SlowDownReqInput):
        t = recv_req.forward_sleep_time
        if t is not None and t <= 0:
            t = None
        self.forward_sleep_time = t
        return SlowDownReqOutput()

    def expert_distribution_handle(self, recv_req: ExpertDistributionReq):
        if recv_req == ExpertDistributionReq.START_RECORD:
            get_global_expert_distribution_recorder().start_record()
        elif recv_req == ExpertDistributionReq.STOP_RECORD:
            get_global_expert_distribution_recorder().stop_record()
        elif recv_req == ExpertDistributionReq.DUMP_RECORD:
            get_global_expert_distribution_recorder().dump_record()
        else:
            raise ValueError(f"Unrecognized ExpertDistributionReq value: {recv_req=}")
        return ExpertDistributionReqOutput()

    def open_session(self, recv_req: OpenSessionReqInput):
        # handle error
        session_id = recv_req.session_id
        if session_id in self.sessions:
            logger.warning(f"session id {session_id} already exist, cannot open.")
            return OpenSessionReqOutput(session_id, False)
        elif session_id is None:
            logger.warning("session id is None, cannot open.")
            return OpenSessionReqOutput(session_id, False)
        else:
            self.sessions[session_id] = Session(
                recv_req.capacity_of_str_len, session_id
            )
            return OpenSessionReqOutput(session_id, True)

    def close_session(self, recv_req: CloseSessionReqInput):
        # handle error
        session_id = recv_req.session_id
        if session_id not in self.sessions:
            logger.warning(f"session id {session_id} does not exist, cannot delete.")
        else:
            del self.sessions[session_id]

    def get_print_prefix(self):
        prefix = ""
        if self.attn_dp_rank is not None:
            prefix += f" DP{self.attn_dp_rank}"
        if self.server_args.tp_size > 1:
            prefix += f" TP{self.tp_rank}"
        if self.pp_size > 1:
            prefix += f" PP{self.pp_rank}"
        return prefix

    def current_scheduler_metrics_enabled(self):
        return self.attn_tp_rank == 0 or self.enable_metrics_for_all_schedulers

    def maybe_sleep_on_idle(self):
        if self.idle_sleeper is not None:
            self.idle_sleeper.maybe_sleep()

    def handle_freeze_gc(self, recv_req: FreezeGCReq):
        """Handle freeze_gc request: freeze scheduler's GC and forward to detokenizer."""
        freeze_gc("Scheduler")
        self.send_to_detokenizer.send_pyobj(recv_req)
        return None


class IdleSleeper:
    """
    In setups which have long inactivity periods it is desirable to reduce
    system power consumption when sglang does nothing. This would lead not only
    to power savings, but also to more CPU thermal headroom when a request
    eventually comes. This is important in cases when multiple GPUs are connected
    as each GPU would otherwise pin one thread at 100% CPU usage.

    The simplest solution is to use zmq.Poller on all sockets that may receive
    data that needs handling immediately.
    """

    def __init__(self, sockets):
        self.poller = zmq.Poller()
        self.last_empty_time = time.time()
        for s in sockets:
            self.poller.register(s, zmq.POLLIN)

    def maybe_sleep(self):
        self.poller.poll(1000)
        if (
            global_config.torch_empty_cache_interval > 0
            and time.time() - self.last_empty_time
            > global_config.torch_empty_cache_interval
        ):
            self.last_empty_time = time.time()
            torch.cuda.empty_cache()


def is_health_check_generate_req(recv_req):
    return getattr(recv_req, "rid", "").startswith("HEALTH_CHECK")


def is_work_request(recv_req):
    return isinstance(
        recv_req,
        (
            TokenizedGenerateReqInput,
            TokenizedEmbeddingReqInput,
            BatchTokenizedGenerateReqInput,
            BatchTokenizedEmbeddingReqInput,
        ),
    )


def run_scheduler_process(
    server_args: ServerArgs,
    port_args: PortArgs,
    gpu_id: int,
    tp_rank: int,
    moe_ep_rank: int,
    pp_rank: int,
    dp_rank: Optional[int],
    pipe_writer,
    balance_meta: Optional[DPBalanceMeta] = None,
):
    if server_args.enable_trace:
        process_tracing_init(server_args.oltp_traces_endpoint, "sglang")
        if server_args.disaggregation_mode == "null":
            thread_label = "Scheduler"
            trace_set_thread_info(thread_label, tp_rank, dp_rank)

    if (numa_node := server_args.numa_node) is not None:
        numa_bind_to_node(numa_node[gpu_id])

    # Generate the prefix
    prefix = ""
    if dp_rank is not None:
        prefix += f" DP{dp_rank}"
    if server_args.tp_size > 1:
        prefix += f" TP{tp_rank}"
    if server_args.ep_size > 1:
        prefix += f" EP{moe_ep_rank}"
    if server_args.pp_size > 1:
        prefix += f" PP{pp_rank}"

    # Config the process
    setproctitle.setproctitle(f"sglang::scheduler{prefix.replace(' ', '_')}")
    faulthandler.enable()
    kill_itself_when_parent_died()
    parent_process = psutil.Process().parent()

    # [For Router] if env var "SGLANG_DP_RANK" exist, set dp_rank to the value of the env var
    if dp_rank is None and "SGLANG_DP_RANK" in os.environ:
        dp_rank = int(os.environ["SGLANG_DP_RANK"])

    # Configure the logger
    configure_logger(server_args, prefix=prefix)
    suppress_other_loggers()

    # Set cpu affinity to this gpu process
    if get_bool_env_var("SGLANG_SET_CPU_AFFINITY"):
        set_gpu_proc_affinity(server_args.tp_size, server_args.nnodes, gpu_id)

    # Create a scheduler and run the event loop
    try:
        scheduler = Scheduler(
            server_args,
            port_args,
            gpu_id,
            tp_rank,
            moe_ep_rank,
            pp_rank,
            dp_rank,
            dp_balance_meta=balance_meta,
        )
        pipe_writer.send(
            {
                "status": "ready",
                "max_total_num_tokens": scheduler.max_total_num_tokens,
                "max_req_input_len": scheduler.max_req_input_len,
            }
        )

        disaggregation_mode: DisaggregationMode = scheduler.disaggregation_mode
        if disaggregation_mode == DisaggregationMode.NULL:
            if server_args.pp_size > 1:
                scheduler.event_loop_pp()
            elif scheduler.enable_overlap:
                scheduler.event_loop_overlap()
            else:
                scheduler.event_loop_normal()
        elif disaggregation_mode == DisaggregationMode.PREFILL:
            if scheduler.enable_overlap:
                scheduler.event_loop_overlap_disagg_prefill()
            else:
                if server_args.pp_size > 1:
                    scheduler.event_loop_pp_disagg_prefill()
                else:
                    scheduler.event_loop_normal_disagg_prefill()

        elif disaggregation_mode == DisaggregationMode.DECODE:
            if scheduler.enable_overlap:
                scheduler.event_loop_overlap_disagg_decode()
            else:
                scheduler.event_loop_normal_disagg_decode()

    except Exception:
        traceback = get_exception_traceback()
        logger.error(f"Scheduler hit an exception: {traceback}")
        parent_process.send_signal(signal.SIGQUIT)<|MERGE_RESOLUTION|>--- conflicted
+++ resolved
@@ -22,13 +22,8 @@
 import time
 from collections import deque
 from concurrent import futures
-<<<<<<< HEAD
-from dataclasses import dataclass, replace
-from pathlib import Path
-=======
 from dataclasses import dataclass
 from http import HTTPStatus
->>>>>>> 5ccf0b03
 from types import SimpleNamespace
 from typing import Dict, List, Optional, Tuple, Union
 
@@ -153,18 +148,13 @@
 from sglang.srt.mem_cache.lora_radix_cache import LoRARadixCache
 from sglang.srt.mem_cache.radix_cache import RadixCache
 from sglang.srt.mem_cache.swa_radix_cache import SWARadixCache
-<<<<<<< HEAD
 from sglang.srt.metrics.collector import SchedulerMetricsCollector, SchedulerStats
 from sglang.srt.model_executor.forward_batch_info import (
     ForwardBatchOutput,
     ForwardMode,
     PPProxyTensors,
 )
-from sglang.srt.reasoning_parser import ReasoningParser
-=======
-from sglang.srt.model_executor.forward_batch_info import ForwardMode, PPProxyTensors
 from sglang.srt.parser.reasoning_parser import ReasoningParser
->>>>>>> 5ccf0b03
 from sglang.srt.server_args import PortArgs, ServerArgs
 from sglang.srt.speculative.eagle_utils_v2 import EagleDraftInput
 from sglang.srt.speculative.spec_info import SpeculativeAlgorithm
@@ -232,40 +222,6 @@
     bid: int
 
 
-<<<<<<< HEAD
-class KvMetrics:
-    def __init__(self):
-        self.request_active_slots = None
-        self.request_total_slots = None
-        self.kv_active_blocks = None
-        self.kv_total_blocks = None
-        self.num_requests_waiting = None
-        self.gpu_cache_usage_perc = None
-        self.gpu_prefix_cache_hit_rate = None
-        self.data_parallel_rank = None
-
-
-class IdleSleeper:
-    """
-    In setups which have long inactivity periods it is desirable to reduce
-    system power consumption when sglang does nothing. This would lead not only
-    to power savings, but also to more CPU thermal headroom when a request
-    eventually comes. This is important in cases when multiple GPUs are connected
-    as each GPU would otherwise pin one thread at 100% CPU usage.
-
-    The simplest solution is to use zmq.Poller on all sockets that may receive
-    data that needs handling immediately.
-    """
-
-    def __init__(self, sockets):
-        self.poller = zmq.Poller()
-        for s in sockets:
-            self.poller.register(s, zmq.POLLIN)
-
-    def maybe_sleep(self):
-        self.poller.poll(1000)
-
-
 class FutureMap:
     def __init__(
         self,
@@ -379,8 +335,6 @@
             )
 
 
-=======
->>>>>>> 5ccf0b03
 class Scheduler(
     SchedulerOutputProcessorMixin,
     SchedulerUpdateWeightsMixin,
@@ -921,54 +875,8 @@
             )
         )
 
-<<<<<<< HEAD
-    def init_profier(self):
-        self.torch_profiler = None
-        self.torch_profiler_output_dir: Optional[str] = None
-        self.profiler_activities: Optional[List[str]] = None
-        self.profile_id: Optional[str] = None
-        self.profiler_start_forward_ct: Optional[int] = None
-        self.profiler_target_forward_ct: Optional[int] = None
-        self.profiler_target_prefill_ct: Optional[int] = None
-        self.profiler_target_decode_ct: Optional[int] = None
-        self.profiler_prefill_ct: Optional[int] = None
-        self.profiler_decode_ct: Optional[int] = None
-        self.profile_by_stage: bool = False
-        self.profile_steps: Optional[int] = None
-        self.profile_in_progress: bool = False
-        self.rpd_profiler = None
-
-    def init_metrics(self, tp_rank: int, pp_rank: int, dp_rank: Optional[int]):
-        self.last_gen_throughput: float = 0.0
-        self.last_input_throughput: float = 0.0
-        self.step_time_dict = defaultdict(list)  # Dict[batch size -> step time]
-        self.spec_num_total_accepted_tokens = 0
-        self.spec_num_total_forward_ct = 1
-        self.cum_spec_accept_length = 0
-        self.cum_spec_accept_count = 0
-        self.total_retracted_reqs = 0
-        self.stats = SchedulerStats()
-        if self.enable_metrics:
-            engine_type = "unified"
-            labels = {
-                "model_name": self.server_args.served_model_name,
-                "engine_type": engine_type,
-                "tp_rank": tp_rank,
-                "pp_rank": pp_rank,
-            }
-            if dp_rank is not None:
-                labels["dp_rank"] = dp_rank
-            self.metrics_collector = SchedulerMetricsCollector(labels=labels)
-
-    def init_kv_events(self, kv_events_config: Optional[str]):
-        if self.enable_kv_cache_events:
-            self.kv_event_publisher = EventPublisherFactory.create(
-                kv_events_config, self.attn_dp_rank
-            )
-=======
         embedding_cache_size = int(os.environ.get("SGLANG_VLM_CACHE_SIZE_MB", "100"))
         init_embedding_cache(embedding_cache_size * 1024 * 1024)
->>>>>>> 5ccf0b03
 
     def init_disaggregation(self):
         self.transfer_backend = TransferBackend(
@@ -1761,89 +1669,11 @@
         for tokenized_req in recv_req:
             self.handle_embedding_request(tokenized_req)
 
-<<<<<<< HEAD
-    def log_decode_stats(
-        self, can_run_cuda_graph: bool, running_batch: ScheduleBatch = None
-    ):
-        batch = running_batch or self.running_batch
-
-        gap_latency = time.perf_counter() - self.last_decode_stats_tic
-        self.last_decode_stats_tic = time.perf_counter()
-        self.last_gen_throughput = self.num_generated_tokens / gap_latency
-        self.num_generated_tokens = 0
-        num_running_reqs = len(batch.reqs)
-        if self.is_hybrid:
-            (
-                full_num_used,
-                swa_num_used,
-                full_token_usage,
-                swa_token_usage,
-                _,
-                _,
-                _,
-                _,
-            ) = self._get_swa_token_info()
-            num_used = max(full_num_used, swa_num_used)
-            token_usage = max(full_token_usage, swa_token_usage)
-            token_msg = (
-                f"#full token: {full_num_used}, "
-                f"full token usage: {full_token_usage:.2f}, "
-                f"#swa token: {swa_num_used}, "
-                f"swa token usage: {swa_token_usage:.2f}, "
-            )
-        else:
-            num_used, token_usage, _, _ = self._get_token_info()
-            token_msg = f"#token: {num_used}, " f"token usage: {token_usage:.2f}, "
-
-        if RECORD_STEP_TIME:
-            self.step_time_dict[num_running_reqs].append(
-                gap_latency / self.server_args.decode_log_interval
-            )
-
-        msg = f"Decode batch. #running-req: {num_running_reqs}, {token_msg}"
-
-        if self.spec_algorithm.is_none():
-            spec_accept_length = 0
-        else:
-            spec_accept_length = (
-                self.spec_num_total_accepted_tokens / self.spec_num_total_forward_ct
-            )
-            self.cum_spec_accept_length += self.spec_num_total_accepted_tokens
-            self.cum_spec_accept_count += self.spec_num_total_forward_ct
-            self.spec_num_total_accepted_tokens = self.spec_num_total_forward_ct = 1
-            msg += f"accept len: {spec_accept_length:.2f}, "
-
-        if self.disaggregation_mode == DisaggregationMode.DECODE:
-            msg += f"pre-allocated usage: {self.disagg_decode_prealloc_queue.num_tokens_pre_allocated / self.max_total_num_tokens:.2f}, "
-            msg += f"#retracted-req: {len(self.disagg_decode_prealloc_queue.retracted_queue)}, "
-
-        msg += (
-            f"cuda graph: {can_run_cuda_graph}, "
-            f"gen throughput (token/s): {self.last_gen_throughput:.2f}, "
-            f"#queue-req: {len(self.waiting_queue)}, "
-        )
-
-        logger.info(msg)
-        if self.enable_metrics:
-            self.stats.num_running_reqs = num_running_reqs
-            self.stats.num_used_tokens = num_used
-            self.stats.token_usage = round(token_usage, 2)
-            self.stats.cache_hit_rate = 0.0
-            self.stats.gen_throughput = self.last_gen_throughput
-            self.stats.num_queue_reqs = len(self.waiting_queue)
-            self.stats.num_grammar_queue_reqs = len(self.grammar_queue)
-            self.stats.spec_accept_length = spec_accept_length
-            self.stats.total_retracted_reqs = self.total_retracted_reqs
-            self.metrics_collector.log_stats(self.stats)
-            self._emit_kv_metrics()
-        self._publish_kv_events()
-=======
     def self_check_during_idle(self):
         self.check_memory()
         self.check_tree_cache()
         self.new_token_ratio = self.init_new_token_ratio
         self.maybe_sleep_on_idle()
->>>>>>> 5ccf0b03
 
     def check_memory(self):
         if self.is_hybrid:
@@ -1884,18 +1714,12 @@
                 # if not self.enable_hierarchical_cache
                 # else self.max_total_num_tokens - protected_size
                 self.max_total_num_tokens
-<<<<<<< HEAD
                 if not self.enable_hierarchical_cache
                 else self.max_total_num_tokens - protected_size
             ) or kv_indices_leak
             token_msg = f"{self.max_total_num_tokens=}, {available_size=}, {evictable_size=}, {protected_size=}, {kv_indices_leak=}\n"
             if kv_indices_leak:
                 token_msg += f"{len(total_kv_indices)=}, {len(cached_kv_indices)=}, {len(available_kv_indices)=}, {len(missing_kv_indices)=}, {total_kv_indices=}, {cached_kv_indices=}, {available_kv_indices=}, {missing_kv_indices=}\n"
-=======
-                - protected_size
-            )
-            token_msg = f"{self.max_total_num_tokens=}, {available_size=}, {evictable_size=}, {protected_size=}\n"
->>>>>>> 5ccf0b03
 
         if memory_leak:
             msg = "token_to_kv_pool_allocator memory leak detected! " f"{token_msg}"
@@ -2205,13 +2029,9 @@
             self.tree_cache,
             self.model_config,
             self.enable_overlap,
-<<<<<<< HEAD
             self.server_args.enable_custom_logit_processor,
             spec_algorithm=self.spec_algorithm,
             draft_worker=self.draft_worker,
-=======
-            self.spec_algorithm,
->>>>>>> 5ccf0b03
             chunked_req=self.chunked_req,
         )
         if self.enable_hierarchical_cache:
@@ -2302,7 +2122,6 @@
                 bs = len(batch.reqs)
                 future_ct = self.future_map.get_next_future_ct(bs)
 
-<<<<<<< HEAD
                 # Make a copy of sampling_info because it will be updated in-place by the scheduler for the next batch.
                 self.cur_sampling_info = model_worker_batch.sampling_info = (
                     model_worker_batch.sampling_info.copy_for_forward()
@@ -2316,15 +2135,6 @@
 
                     forward_output = self.forward_worker.forward_batch_generation(
                         model_worker_batch
-=======
-                if self.pp_group.is_last_rank:
-                    logits_output, next_token_ids, can_run_cuda_graph = (
-                        self.tp_worker.forward_batch_generation(model_worker_batch)
-                    )
-                else:
-                    pp_hidden_states_proxy_tensors, _, can_run_cuda_graph = (
-                        self.tp_worker.forward_batch_generation(model_worker_batch)
->>>>>>> 5ccf0b03
                     )
 
                     # store spec_info / output_ids to the future_map for next batch resolution
