# Copyright 2023-2024 SGLang Team
# Licensed under the Apache License, Version 2.0 (the "License");
# you may not use this file except in compliance with the License.
# You may obtain a copy of the License at
#
#     http://www.apache.org/licenses/LICENSE-2.0
#
# Unless required by applicable law or agreed to in writing, software
# distributed under the License is distributed on an "AS IS" BASIS,
# WITHOUT WARRANTIES OR CONDITIONS OF ANY KIND, either express or implied.
# See the License for the specific language governing permissions and
# limitations under the License.
# ==============================================================================
"""Common utilities."""

from __future__ import annotations

import asyncio
import builtins
import ctypes
import dataclasses
import functools
import importlib
import io
import ipaddress
import itertools
import json
import logging
import os
import pickle
import platform
import random
import re
import resource
import shutil
import signal
import socket
import subprocess
import sys
import tempfile
import threading
import time
import traceback
import uuid
import warnings
from collections import OrderedDict, defaultdict
from contextlib import contextmanager
from dataclasses import dataclass
from functools import lru_cache
from importlib.metadata import PackageNotFoundError, version
from importlib.util import find_spec
from io import BytesIO
from json import JSONDecodeError
from multiprocessing.reduction import ForkingPickler
from pathlib import Path
from typing import (
    Any,
    Callable,
    Dict,
    Generic,
    List,
    Optional,
    Protocol,
    Set,
    Tuple,
    TypeVar,
    Union,
)

import numpy as np
import psutil
import pybase64
import requests
import torch
import torch.distributed
import torch.distributed as dist
import triton
import zmq
from fastapi.responses import ORJSONResponse
from packaging import version as pkg_version
from PIL import Image
from starlette.routing import Mount
from torch import nn
from torch.func import functional_call
from torch.library import Library
from torch.profiler import ProfilerActivity, profile, record_function
from torch.utils._contextlib import _DecoratorContextManager
from triton.runtime.cache import FileCacheManager
from typing_extensions import Literal

from sglang.environ import envs
from sglang.srt.metrics.func_timer import enable_func_timer

logger = logging.getLogger(__name__)

show_time_cost = False
time_infos = {}


HIP_FP8_E4M3_FNUZ_MAX = 224.0


# https://pytorch.org/docs/stable/notes/hip.html#checking-for-hip
def is_hip() -> bool:
    return torch.version.hip is not None


def is_use_aiter() -> bool:
    return envs.SGLANG_USE_AITER.value and is_hip()


if is_hip():
    FP8_E4M3_MAX = HIP_FP8_E4M3_FNUZ_MAX
else:
    FP8_E4M3_MAX = torch.finfo(torch.float8_e4m3fn).max


FP8_E4M3_MIN = -FP8_E4M3_MAX

builtins.FP8_E4M3_MAX = FP8_E4M3_MAX
builtins.FP8_E4M3_MIN = FP8_E4M3_MIN


def is_cuda():
    return torch.cuda.is_available() and torch.version.cuda


def is_cuda_alike():
    return is_cuda() or is_hip()


def is_hpu() -> bool:
    return hasattr(torch, "hpu") and torch.hpu.is_available()


def is_xpu() -> bool:
    return hasattr(torch, "xpu") and torch.xpu.is_available()


def is_npu() -> bool:
    return hasattr(torch, "npu") and torch.npu.is_available()


def is_host_cpu_x86() -> bool:
    machine = platform.machine().lower()
    return (
        machine in ("x86_64", "amd64", "i386", "i686")
        and hasattr(torch, "cpu")
        and torch.cpu.is_available()
    )


def is_cpu() -> bool:
    return os.getenv("SGLANG_USE_CPU_ENGINE", "0") == "1" and is_host_cpu_x86()


def get_cuda_version():
    if torch.version.cuda:
        return tuple(map(int, torch.version.cuda.split(".")))
    return (0, 0)


def _check(cc_major):
    if not is_cuda():
        return False
    return torch.cuda.get_device_capability()[0] == cc_major and tuple(
        map(int, torch.version.cuda.split(".")[:2])
    ) >= (12, 3)


is_ampere_with_cuda_12_3 = lambda: _check(8)
is_hopper_with_cuda_12_3 = lambda: _check(9)


def is_blackwell():
    if not is_cuda():
        return False
    return torch.cuda.get_device_capability()[0] == 10


_warned_bool_env_var_keys = set()


def get_bool_env_var(name: str, default: str = "false") -> bool:
    value = os.getenv(name, default)
    value = value.lower()

    truthy_values = ("true", "1")
    falsy_values = ("false", "0")

    if (value not in truthy_values) and (value not in falsy_values):
        if value not in _warned_bool_env_var_keys:
            logger.warning(
                f"get_bool_env_var({name}) see non-understandable value={value} and treat as false"
            )
        _warned_bool_env_var_keys.add(value)

    return value in truthy_values


def get_int_env_var(name: str, default: int = 0) -> int:
    value = os.getenv(name)
    if value is None or not value.strip():
        return default
    try:
        return int(value)
    except ValueError:
        return default


def support_triton(backend: str) -> bool:
    return backend not in ["torch_native", "intel_amx", "ascend"]


try:
    import sgl_kernel

    is_intel_amx_backend_available = hasattr(
        torch.ops.sgl_kernel, "convert_weight_packed"
    )
except:
    is_intel_amx_backend_available = False


def cpu_has_amx_support():
    return torch._C._cpu._is_amx_tile_supported() and is_intel_amx_backend_available


def use_intel_amx_backend(layer):
    return getattr(layer, "use_intel_amx_backend", False)


def is_flashinfer_available():
    """
    Check whether flashinfer is available.
    As of Oct. 6, 2024, it is only available on NVIDIA GPUs.
    """
    if not envs.SGLANG_IS_FLASHINFER_AVAILABLE.value:
        return False
    return importlib.util.find_spec("flashinfer") is not None and is_cuda()


<<<<<<< HEAD
_ENABLE_TORCH_INFERENCE_MODE = envs.SGLANG_ENABLE_TORCH_INFERENCE_MODE.value
=======
def random_uuid() -> str:
    return str(uuid.uuid4().hex)


_ENABLE_TORCH_INFERENCE_MODE = get_bool_env_var(
    "SGLANG_ENABLE_TORCH_INFERENCE_MODE", "false"
)
>>>>>>> 6345069f


class DynamicGradMode(_DecoratorContextManager):
    """
    A combination of torch.no_grad and torch.inference_mode,
    with their behavior controlled by an environment variable. Just refer to them.
    """

    @staticmethod
    def set_inference_mode(mode: bool):
        if isinstance(mode, bool):
            global _ENABLE_TORCH_INFERENCE_MODE

            _ENABLE_TORCH_INFERENCE_MODE = mode
        else:
            logger.warning("mode is not a boolean object")

    def __init__(self, mode=True):
        if not torch._jit_internal.is_scripting():
            super().__init__()
        if _ENABLE_TORCH_INFERENCE_MODE:
            self.mode = mode
        else:
            self.prev = False

    def __new__(cls, mode_or_orig_func=True if _ENABLE_TORCH_INFERENCE_MODE else None):
        if mode_or_orig_func is None or isinstance(mode_or_orig_func, bool):
            return super().__new__(cls)
        return cls()(mode_or_orig_func)

    def __enter__(self) -> None:
        if _ENABLE_TORCH_INFERENCE_MODE:
            self._inference_mode_context = torch._C._InferenceMode(self.mode)
            self._inference_mode_context.__enter__()
        else:
            self.prev = torch.is_grad_enabled()
            torch.set_grad_enabled(False)

    def __exit__(self, exc_type: Any, exc_value: Any, traceback: Any) -> None:
        if _ENABLE_TORCH_INFERENCE_MODE:
            self._inference_mode_context.__exit__(exc_type, exc_value, traceback)
        else:
            torch.set_grad_enabled(self.prev)

    def clone(self) -> "DynamicGradMode":
        r"""
        Create a copy of this class
        """
        if _ENABLE_TORCH_INFERENCE_MODE:
            return self.__class__(self.mode)
        else:
            return self.__class__()


def enable_show_time_cost():
    global show_time_cost
    show_time_cost = True


class TimeInfo:
    def __init__(self, name, interval=0.1, color=0, indent=0):
        self.name = name
        self.interval = interval
        self.color = color
        self.indent = indent

        self.acc_time = 0
        self.last_acc_time = 0

    def check(self):
        if self.acc_time - self.last_acc_time > self.interval:
            self.last_acc_time = self.acc_time
            return True
        return False

    def pretty_print(self):
        print(f"\x1b[{self.color}m", end="")
        print("-" * self.indent * 2, end="")
        print(f"{self.name}: {self.acc_time:.3f}s\x1b[0m")


def mark_start(name, interval=0.1, color=0, indent=0):
    global time_infos, show_time_cost
    if not show_time_cost:
        return
    torch.cuda.synchronize()
    if time_infos.get(name, None) is None:
        time_infos[name] = TimeInfo(name, interval, color, indent)
    time_infos[name].acc_time -= time.perf_counter()


def mark_end(name):
    global time_infos, show_time_cost
    if not show_time_cost:
        return
    torch.cuda.synchronize()
    time_infos[name].acc_time += time.perf_counter()
    if time_infos[name].check():
        time_infos[name].pretty_print()


def calculate_time(show=False, min_cost_ms=0.0):
    def wrapper(func):
        def inner_func(*args, **kwargs):
            torch.cuda.synchronize()
            if show:
                start_time = time.perf_counter()
            result = func(*args, **kwargs)
            torch.cuda.synchronize()
            if show:
                cost_time = (time.perf_counter() - start_time) * 1000
                if cost_time > min_cost_ms:
                    print(f"Function {func.__name__} took {cost_time} ms to run.")
            return result

        return inner_func

    return wrapper


def get_available_gpu_memory(
    device, gpu_id, distributed=False, empty_cache=True, cpu_group=None
):
    """
    Get available memory for cuda:gpu_id device.
    When distributed is True, the available memory is the minimum available memory of all GPUs.
    """
    if device == "cuda":
        num_gpus = torch.cuda.device_count()
        assert gpu_id < num_gpus

        if torch.cuda.current_device() != gpu_id:
            print(
                f"WARNING: current device is not {gpu_id}, but {torch.cuda.current_device()}, ",
                "which may cause useless memory allocation for torch CUDA context.",
            )

        if empty_cache:
            torch.cuda.empty_cache()
        free_gpu_memory, _ = torch.cuda.mem_get_info(gpu_id)

    elif device == "xpu":
        num_gpus = torch.xpu.device_count()
        assert gpu_id < num_gpus

        if torch.xpu.current_device() != gpu_id:
            print(
                f"WARNING: current device is not {gpu_id}, but {torch.xpu.current_device()}, ",
                "which may cause useless memory allocation for torch XPU context.",
            )

        if empty_cache:
            torch.xpu.empty_cache()
        used_memory = torch.xpu.memory_allocated()
        total_gpu_memory = torch.xpu.get_device_properties(gpu_id).total_memory
        free_gpu_memory = total_gpu_memory - used_memory

    elif device == "hpu":
        num_gpus = torch.hpu.device_count()
        assert gpu_id < num_gpus

        if torch.hpu.current_device() != gpu_id:
            print(
                f"WARNING: current device is not {gpu_id}, but {torch.hpu.current_device()}, ",
                "which may cause useless memory allocation for torch HPU context.",
            )

        free_gpu_memory, total_gpu_memory = torch.hpu.mem_get_info()

    elif device == "cpu":
        # TODO: rename the variables in the current function to be not GPU specific
        free_gpu_memory = psutil.virtual_memory().available
    elif device == "npu":
        num_gpus = torch.npu.device_count()
        assert gpu_id < num_gpus

        if torch.npu.current_device() != gpu_id:
            print(
                f"WARNING: current device is not {gpu_id}, but {torch.npu.current_device()}, ",
                "which may cause useless memory allocation for torch NPU context.",
            )
        free_gpu_memory, total_gpu_memory = torch.npu.mem_get_info()

    if distributed:
        tensor = torch.tensor(free_gpu_memory, dtype=torch.float32)
        torch.distributed.all_reduce(
            tensor, op=torch.distributed.ReduceOp.MIN, group=cpu_group
        )
        free_gpu_memory = tensor.item()

    return free_gpu_memory / (1 << 30)


def is_pin_memory_available() -> bool:
    return torch.cuda.is_available()


_CPU_OFFLOAD_BYTES = 0
_CPU_OFFLOAD_MAX_BYTES = 0


def set_cpu_offload_max_bytes(max_bytes: int) -> None:
    global _CPU_OFFLOAD_MAX_BYTES, _CPU_OFFLOAD_BYTES
    _CPU_OFFLOAD_BYTES = 0
    _CPU_OFFLOAD_MAX_BYTES = max_bytes


def maybe_offload_to_cpu(module: torch.nn.Module) -> torch.nn.Module:
    device = next(module.parameters()).device

    if device == torch.device("cpu"):
        return module

    global _CPU_OFFLOAD_MAX_BYTES, _CPU_OFFLOAD_BYTES
    if _CPU_OFFLOAD_BYTES >= _CPU_OFFLOAD_MAX_BYTES:
        return module

    pin_memory = is_pin_memory_available()
    # offload parameters to CPU
    # use pin_memory if possible, which helps cudagraph capture speed
    offloaded_parameters = False
    for p in module.parameters():
        if _CPU_OFFLOAD_BYTES >= _CPU_OFFLOAD_MAX_BYTES:
            # we use per-parameter offloading
            # one module might have some parameters offloaded and some not
            break

        # `torch.empty_like` does not support `pin_memory` argument
        cpu_data = torch.empty_strided(
            size=p.data.size(),
            stride=p.data.stride(),
            dtype=p.data.dtype,
            layout=p.data.layout,
            device="cpu",
            pin_memory=pin_memory,
        )
        cpu_data.copy_(p.data)
        p.data = cpu_data
        _CPU_OFFLOAD_BYTES += p.data.numel() * p.data.element_size()
        offloaded_parameters = True

    if offloaded_parameters:
        original_forward = module.forward

        def forward(*args, **kwargs):
            module.forward = original_forward
            device_state = {
                # here we blindly call `to(device)`
                # if the parameter is already on the device, it will be a no-op
                k: v.to(device, non_blocking=True)
                for k, v in module.state_dict().items()
            }
            output = functional_call(module, device_state, args=args, kwargs=kwargs)
            module.forward = forward
            return output

        module.forward = forward

    return module


class LayerFn(Protocol):

    def __call__(self, layer_id: int, prefix: str) -> torch.nn.Module: ...


def make_layers(
    num_hidden_layers: int,
    layer_fn: LayerFn,
    pp_rank: Optional[int] = None,
    pp_size: Optional[int] = None,
    prefix: str = "",
    return_tuple: bool = False,
) -> Tuple[int, int, torch.nn.ModuleList]:
    """Make a list of layers with the given layer function"""
    # circula imports
    from sglang.srt.distributed import get_pp_indices
    from sglang.srt.layers.utils import PPMissingLayer

    assert not pp_size or num_hidden_layers >= pp_size
    start_layer, end_layer = (
        get_pp_indices(
            num_hidden_layers,
            pp_rank,
            pp_size,
        )
        if pp_rank is not None and pp_size is not None
        else (0, num_hidden_layers)
    )
    modules = torch.nn.ModuleList(
        [PPMissingLayer(return_tuple=return_tuple) for _ in range(start_layer)]
        + [
            maybe_offload_to_cpu(layer_fn(idx=idx, prefix=add_prefix(idx, prefix)))
            for idx in range(start_layer, end_layer)
        ]
        + [
            PPMissingLayer(return_tuple=return_tuple)
            for _ in range(end_layer, num_hidden_layers)
        ]
    )
    if pp_rank is None or pp_size is None:
        return modules
    return modules, start_layer, end_layer


def set_random_seed(seed: int) -> None:
    """Set the random seed for all libraries."""
    random.seed(seed)
    np.random.seed(seed)
    torch.manual_seed(seed)
    if torch.cuda.is_available():
        torch.cuda.manual_seed_all(seed)


def find_process_using_port(port: int) -> Optional[psutil.Process]:
    for conn in psutil.net_connections(kind="inet"):
        if conn.laddr.port == port:
            try:
                return psutil.Process(conn.pid)
            except psutil.NoSuchProcess:
                # It could happen by race condition (the proc dies when psutil.Process is called).
                pass

    return None


def wait_port_available(
    port: int, port_name: str, timeout_s: int = 30, raise_exception: bool = True
) -> bool:
    for i in range(timeout_s):
        if is_port_available(port):
            return True

        if i > 10 and i % 5 == 0:
            process = find_process_using_port(port)
            if process is None:
                logger.warning(
                    f"The port {port} is in use, but we could not find the process that uses it."
                )

            pid = process.pid
            error_message = f"{port_name} is used by a process already. {process.name()=}' {process.cmdline()=} {process.status()=} {pid=}"
            logger.info(
                f"port {port} is in use. Waiting for {i} seconds for {port_name} to be available. {error_message}"
            )
        time.sleep(0.1)

    if raise_exception:
        raise ValueError(
            f"{port_name} at {port} is not available in {timeout_s} seconds. {error_message}"
        )
    return False


def is_port_available(port):
    """Return whether a port is available."""
    with socket.socket(socket.AF_INET, socket.SOCK_STREAM) as s:
        try:
            s.setsockopt(socket.SOL_SOCKET, socket.SO_REUSEADDR, 1)
            s.bind(("", port))
            s.listen(1)
            return True
        except socket.error:
            return False
        except OverflowError:
            return False


def get_free_port():
    # try ipv4
    try:
        with socket.socket(socket.AF_INET, socket.SOCK_STREAM) as s:
            s.bind(("", 0))
            return s.getsockname()[1]
    except OSError:
        # try ipv6
        with socket.socket(socket.AF_INET6, socket.SOCK_STREAM) as s:
            s.bind(("", 0))
            return s.getsockname()[1]


def decode_video_base64(video_base64):
    from PIL import Image

    # Decode the base64 string
    video_bytes = pybase64.b64decode(video_base64, validate=True)

    # Placeholder for the start indices of each PNG image
    img_starts = []

    frame_format = "PNG"  # str(os.getenv('FRAME_FORMAT', "JPEG"))

    assert frame_format in [
        "PNG",
        "JPEG",
    ], "FRAME_FORMAT must be either 'PNG' or 'JPEG'"

    if frame_format == "PNG":
        # Find each PNG start signature to isolate images
        i = 0
        while i < len(video_bytes) - 7:  # Adjusted for the length of the PNG signature
            # Check if we found the start of a PNG file
            if (
                video_bytes[i] == 0x89
                and video_bytes[i + 1] == 0x50
                and video_bytes[i + 2] == 0x4E
                and video_bytes[i + 3] == 0x47
                and video_bytes[i + 4] == 0x0D
                and video_bytes[i + 5] == 0x0A
                and video_bytes[i + 6] == 0x1A
                and video_bytes[i + 7] == 0x0A
            ):
                img_starts.append(i)
                i += 8  # Skip the PNG signature
            else:
                i += 1
    else:
        # Find each JPEG start (0xFFD8) to isolate images
        i = 0
        while (
            i < len(video_bytes) - 1
        ):  # Adjusted for the length of the JPEG SOI signature
            # Check if we found the start of a JPEG file
            if video_bytes[i] == 0xFF and video_bytes[i + 1] == 0xD8:
                img_starts.append(i)
                # Move to the next byte to continue searching for the next image start
                i += 2
            else:
                i += 1

    frames = []
    for start_idx in img_starts:
        # Assuming each image is back-to-back, the end of one image is the start of another
        # The last image goes until the end of the byte string
        end_idx = (
            img_starts[img_starts.index(start_idx) + 1]
            if img_starts.index(start_idx) + 1 < len(img_starts)
            else len(video_bytes)
        )
        img_bytes = video_bytes[start_idx:end_idx]

        # Convert bytes to a PIL Image
        img = Image.open(BytesIO(img_bytes))

        # Convert PIL Image to a NumPy array
        frame = np.array(img)

        # Append the frame to the list of frames
        frames.append(frame)

    # Ensure there's at least one frame to avoid errors with np.stack
    if frames:
        return np.stack(frames, axis=0), img.size
    else:
        return np.array([]), (
            0,
            0,
        )  # Return an empty array and size tuple if no frames were found


def load_audio(
    audio_file: str, sr: Optional[int] = None, mono: bool = True
) -> np.ndarray:
    # Use soundfile here, since librosa use it under the hood,
    # and librosa will not support audio loading in the future
    import soundfile as sf
    from scipy.signal import resample

    if sr is None:
        sr = 16000

    # Load audio data
    if isinstance(audio_file, bytes):
        audio, original_sr = sf.read(BytesIO(audio_file))
    elif audio_file.startswith("data:"):
        audio_file = audio_file.split(",")[1]
        audio, original_sr = sf.read(
            BytesIO(pybase64.b64decode(audio_file, validate=True))
        )
    elif audio_file.startswith("http://") or audio_file.startswith("https://"):
        timeout = int(os.getenv("REQUEST_TIMEOUT", "5"))
        response = requests.get(audio_file, stream=True, timeout=timeout)
        audio_file = BytesIO(response.content)
        response.close()
        audio, original_sr = sf.read(audio_file)
    elif isinstance(audio_file, str):
        audio, original_sr = sf.read(audio_file)
    else:
        raise ValueError(f"Invalid audio format: {audio_file}")

    # Resample audio if the original sample rate is different from the desired sample rate
    if original_sr != sr:
        num_samples = int(len(audio) * float(sr) / original_sr)
        audio = resample(audio, num_samples)

    # Convert to mono if requested and audio is stereo
    if mono and len(audio.shape) > 1:
        audio = np.mean(audio, axis=1)

    return audio


@dataclass
class ImageData:
    url: str
    detail: Optional[Literal["auto", "low", "high"]] = "auto"


def load_image(
    image_file: Union[Image.Image, str, ImageData, bytes],
) -> tuple[Image.Image, tuple[int, int]]:
    if isinstance(image_file, ImageData):
        image_file = image_file.url

    image = image_size = None
    if isinstance(image_file, Image.Image):
        image = image_file
        image_size = (image.width, image.height)
    elif isinstance(image_file, bytes):
        image = Image.open(BytesIO(image_file))
    elif image_file.startswith("http://") or image_file.startswith("https://"):
        timeout = int(os.getenv("REQUEST_TIMEOUT", "3"))
        response = requests.get(image_file, stream=True, timeout=timeout)
        try:
            response.raise_for_status()
            image = Image.open(response.raw)
            image.load()  # Force loading to avoid issues after closing the stream
        finally:
            response.close()
    elif image_file.lower().endswith(("png", "jpg", "jpeg", "webp", "gif")):
        image = Image.open(image_file)
    elif image_file.startswith("data:"):
        image_file = image_file.split(",")[1]
        image = Image.open(BytesIO(pybase64.b64decode(image_file, validate=True)))
    elif isinstance(image_file, str):
        image = Image.open(BytesIO(pybase64.b64decode(image_file, validate=True)))
    else:
        raise ValueError(f"Invalid image: {image_file}")

    return image, image_size


def load_video(video_file: Union[str, bytes], use_gpu: bool = True):
    # We import decord here to avoid a strange Segmentation fault (core dumped) issue.
    from decord import VideoReader, cpu, gpu

    try:
        from decord.bridge import decord_bridge

        ctx = gpu(0)
        _ = decord_bridge.get_ctx_device(ctx)
    except Exception:
        ctx = cpu(0)

    tmp_file = None
    vr = None
    try:
        if isinstance(video_file, bytes):
            tmp_file = tempfile.NamedTemporaryFile(delete=False, suffix=".mp4")
            tmp_file.write(video_file)
            tmp_file.close()
            vr = VideoReader(tmp_file.name, ctx=ctx)
        elif isinstance(video_file, str):
            if video_file.startswith(("http://", "https://")):
                timeout = int(os.getenv("REQUEST_TIMEOUT", "10"))
                response = requests.get(video_file, stream=True, timeout=timeout)
                response.raise_for_status()
                tmp_file = tempfile.NamedTemporaryFile(delete=False, suffix=".mp4")
                for chunk in response.iter_content(chunk_size=8192):
                    tmp_file.write(chunk)
                tmp_file.close()
                vr = VideoReader(tmp_file.name, ctx=ctx)
            elif video_file.startswith("data:"):
                _, encoded = video_file.split(",", 1)
                video_bytes = pybase64.b64decode(encoded)
                tmp_file = tempfile.NamedTemporaryFile(delete=False, suffix=".mp4")
                tmp_file.write(video_bytes)
                tmp_file.close()
                vr = VideoReader(tmp_file.name, ctx=ctx)
            elif os.path.isfile(video_file):
                vr = VideoReader(video_file, ctx=ctx)
            else:
                video_bytes = pybase64.b64decode(video_file)
                tmp_file = tempfile.NamedTemporaryFile(delete=False, suffix=".mp4")
                tmp_file.write(video_bytes)
                tmp_file.close()
                vr = VideoReader(tmp_file.name, ctx=ctx)
        else:
            raise ValueError(f"Unsupported video input type: {type(video_file)}")

        return vr

    finally:
        if tmp_file and os.path.exists(tmp_file.name):
            os.unlink(tmp_file.name)


def suppress_other_loggers():
    warnings.filterwarnings(
        "ignore", category=UserWarning, message="The given NumPy array is not writable"
    )

    try:
        from vllm.logger import logger as vllm_default_logger
    except ImportError:
        return

    vllm_default_logger.setLevel(logging.WARN)
    logging.getLogger("vllm.distributed.device_communicators.pynccl").setLevel(
        logging.WARN
    )
    logging.getLogger("vllm.distributed.device_communicators.shm_broadcast").setLevel(
        logging.WARN
    )
    logging.getLogger("vllm.config").setLevel(logging.ERROR)


def assert_pkg_version(pkg: str, min_version: str, message: str):
    try:
        installed_version = version(pkg)
        if pkg_version.parse(installed_version) < pkg_version.parse(min_version):
            raise Exception(
                f"{pkg} is installed with version {installed_version}, which "
                f"is less than the minimum required version {min_version}. " + message
            )
    except PackageNotFoundError:
        raise Exception(
            f"{pkg} with minimum required version {min_version} is not installed. "
            + message
        )


def kill_process_tree(parent_pid, include_parent: bool = True, skip_pid: int = None):
    """Kill the process and all its child processes."""
    # Remove sigchld handler to avoid spammy logs.
    if threading.current_thread() is threading.main_thread():
        signal.signal(signal.SIGCHLD, signal.SIG_DFL)

    if parent_pid is None:
        parent_pid = os.getpid()
        include_parent = False

    try:
        itself = psutil.Process(parent_pid)
    except psutil.NoSuchProcess:
        return

    children = itself.children(recursive=True)
    for child in children:
        if child.pid == skip_pid:
            continue
        try:
            child.kill()
        except psutil.NoSuchProcess:
            pass

    if include_parent:
        try:
            if parent_pid == os.getpid():
                itself.kill()
                sys.exit(0)

            itself.kill()

            # Sometime processes cannot be killed with SIGKILL (e.g, PID=1 launched by kubernetes),
            # so we send an additional signal to kill them.
            itself.send_signal(signal.SIGQUIT)
        except psutil.NoSuchProcess:
            pass


def monkey_patch_p2p_access_check():
    """
    Monkey patch the slow p2p access check.
    NOTE: We assume the p2p access is always allowed, which can be wrong for some setups.
    """

    import sglang.srt.distributed.device_communicators.custom_all_reduce_utils as tgt

    setattr(tgt, "gpu_p2p_access_check", lambda *arg, **kwargs: True)

    # Suppress the warnings from this delete function when using sglang.bench_one_batch
    from sglang.srt.distributed.device_communicators.custom_all_reduce import (
        CustomAllreduce,
    )

    setattr(CustomAllreduce, "__del__", lambda *args, **kwargs: None)


def monkey_patch_vllm_gguf_config():
    try:
        from vllm.model_executor.layers.quantization.gguf import (
            GGUFConfig,
            GGUFEmbeddingMethod,
            GGUFLinearMethod,
        )
    except ImportError:
        return

    from sglang.srt.layers.linear import LinearBase
    from sglang.srt.layers.vocab_parallel_embedding import VocabParallelEmbedding

    def get_quant_method_with_embedding_replaced(
        self, layer: torch.nn.Module, prefix: str
    ) -> Optional["QuantizeMethodBase"]:
        if isinstance(layer, LinearBase):
            return GGUFLinearMethod(self)
        elif isinstance(layer, VocabParallelEmbedding):
            # patch to own VocabParallelEmbedding
            return GGUFEmbeddingMethod(self)
        return None

    setattr(GGUFConfig, "get_quant_method", get_quant_method_with_embedding_replaced)


def set_ulimit(target_soft_limit=65535):
    # number of open files
    resource_type = resource.RLIMIT_NOFILE
    current_soft, current_hard = resource.getrlimit(resource_type)

    if current_soft < target_soft_limit:
        try:
            resource.setrlimit(resource_type, (target_soft_limit, current_hard))
        except ValueError as e:
            logger.warning(f"Fail to set RLIMIT_NOFILE: {e}")

    # stack size
    resource_type = resource.RLIMIT_STACK
    current_soft, current_hard = resource.getrlimit(resource_type)
    target_soft_limit_stack_size = 1024 * target_soft_limit
    if current_soft < target_soft_limit_stack_size:
        try:
            resource.setrlimit(
                resource_type, (target_soft_limit_stack_size, current_hard)
            )
        except ValueError as e:
            logger.warning(f"Fail to set RLIMIT_STACK: {e}")


def add_api_key_middleware(app, api_key: str):
    @app.middleware("http")
    async def authentication(request, call_next):
        if request.method == "OPTIONS":
            return await call_next(request)
        if request.url.path.startswith("/health"):
            return await call_next(request)
        if request.url.path.startswith("/metrics"):
            return await call_next(request)
        if request.headers.get("Authorization") != "Bearer " + api_key:
            return ORJSONResponse(content={"error": "Unauthorized"}, status_code=401)
        return await call_next(request)


def prepare_model_and_tokenizer(model_path: str, tokenizer_path: str):
    if envs.SGLANG_USE_MODELSCOPE.value:
        if not os.path.exists(model_path):
            from modelscope import snapshot_download

            model_path = snapshot_download(model_path)
            tokenizer_path = snapshot_download(
                tokenizer_path, ignore_patterns=["*.bin", "*.safetensors"]
            )
    return model_path, tokenizer_path


def configure_logger(server_args, prefix: str = ""):
    if SGLANG_LOGGING_CONFIG_PATH := os.getenv("SGLANG_LOGGING_CONFIG_PATH"):
        if not os.path.exists(SGLANG_LOGGING_CONFIG_PATH):
            raise Exception(
                "Setting SGLANG_LOGGING_CONFIG_PATH from env with "
                f"{SGLANG_LOGGING_CONFIG_PATH} but it does not exist!"
            )
        with open(SGLANG_LOGGING_CONFIG_PATH, encoding="utf-8") as file:
            custom_config = json.loads(file.read())
        logging.config.dictConfig(custom_config)
        return
    format = f"[%(asctime)s{prefix}] %(message)s"
    # format = f"[%(asctime)s.%(msecs)03d{prefix}] %(message)s"
    logging.basicConfig(
        level=getattr(logging, server_args.log_level.upper()),
        format=format,
        datefmt="%Y-%m-%d %H:%M:%S",
        force=True,
    )


# source: https://github.com/vllm-project/vllm/blob/93b38bea5dd03e1b140ca997dfaadef86f8f1855/vllm/lora/utils.py#L9
def replace_submodule(
    model: nn.Module, module_name: str, new_module: nn.Module
) -> nn.Module:
    """Replace a submodule in a model with a new module."""
    parent = model.get_submodule(".".join(module_name.split(".")[:-1]))
    target_name = module_name.split(".")[-1]
    setattr(parent, target_name, new_module)
    return new_module


def set_weight_attrs(
    weight: torch.Tensor,
    weight_attrs: Optional[Dict[str, Any]],
):
    """Set attributes on a weight tensor.

    This method is used to set attributes on a weight tensor. This method
    will not overwrite existing attributes.

    Args:
        weight: The weight tensor.
        weight_attrs: A dictionary of attributes to set on the weight tensor.
    """
    if weight_attrs is None:
        return
    for key, value in weight_attrs.items():
        assert not hasattr(weight, key), f"Overwriting existing tensor attribute: {key}"
        setattr(weight, key, value)


def broadcast_pyobj(
    data: List[Any],
    rank: int,
    dist_group: Optional[torch.distributed.ProcessGroup] = None,
    src: int = 0,
    force_cpu_device: bool = True,
):
    """Broadcast inputs from src rank to all other ranks with torch.dist backend.
    The `rank` here refer to the source rank on global process group (regardless
    of dist_group argument).
    """
    device = torch.device(
        "cuda" if torch.cuda.is_available() and not force_cpu_device else "cpu"
    )

    if rank == src:
        if len(data) == 0:
            tensor_size = torch.tensor([0], dtype=torch.long, device=device)
            dist.broadcast(tensor_size, src=src, group=dist_group)
        else:
            serialized_data = pickle.dumps(data)
            size = len(serialized_data)

            tensor_data = torch.ByteTensor(
                np.frombuffer(serialized_data, dtype=np.uint8)
            ).to(device)
            tensor_size = torch.tensor([size], dtype=torch.long, device=device)

            dist.broadcast(tensor_size, src=src, group=dist_group)
            dist.broadcast(tensor_data, src=src, group=dist_group)
        return data
    else:
        tensor_size = torch.tensor([0], dtype=torch.long, device=device)
        dist.broadcast(tensor_size, src=src, group=dist_group)
        size = tensor_size.item()

        if size == 0:
            return []

        tensor_data = torch.empty(size, dtype=torch.uint8, device=device)
        dist.broadcast(tensor_data, src=src, group=dist_group)

        serialized_data = bytes(tensor_data.cpu().numpy())
        data = pickle.loads(serialized_data)
        return data


def point_to_point_pyobj(
    data: List[Any],
    rank: int,
    group: Optional[torch.distributed.ProcessGroup] = None,
    src: int = 0,
    dst: int = 1,
):
    """Send data from src to dst in group using DeviceToDevice communication."""

    if rank == src:
        if len(data) == 0:
            tensor_size = torch.tensor(
                [0], dtype=torch.long, device=torch.cuda.current_device()
            )
            dist.send(tensor_size, dst=dst, group=group)
        else:
            serialized_data = pickle.dumps(data)
            size = len(serialized_data)
            tensor_data = torch.ByteTensor(
                np.frombuffer(serialized_data, dtype=np.uint8)
            ).cuda(
                device=torch.cuda.current_device()
            )  # Move to GPU
            tensor_size = torch.tensor(
                [size], dtype=torch.long, device=torch.cuda.current_device()
            )

            dist.send(tensor_size, dst=dst, group=group)
            dist.send(tensor_data, dst=dst, group=group)
        return data

    elif rank == dst:
        tensor_size = torch.tensor(
            [0], dtype=torch.long, device=torch.cuda.current_device()
        )
        dist.recv(tensor_size, src=src, group=group)
        size = tensor_size.item()

        if size == 0:
            return []

        tensor_data = torch.empty(
            size, dtype=torch.uint8, device=torch.cuda.current_device()
        )
        dist.recv(tensor_data, src=src, group=group)

        serialized_data = bytes(
            tensor_data.cpu().numpy()
        )  # Move back to host for deserialization
        data = pickle.loads(serialized_data)
        return data

    # Other ranks in pp_group do nothing
    return []


step_counter = 0


def pytorch_profile(name, func, *args, data_size=-1):
    """
    Args:
        name (string): the name of recorded function.
        func: the function to be profiled.
        args: the arguments of the profiled function.
        data_size (int): some measurement of the computation complexity.
            Usually, it could be the batch size.
    """
    global step_counter
    os.makedirs("trace", exist_ok=True)
    with profile(
        activities=[ProfilerActivity.CPU, ProfilerActivity.CUDA],
        # schedule=torch.profiler.schedule(wait=1, warmup=1, active=3, repeat=2),
        # on_trace_ready=tensorboard_trace_handler('./log_dir'),
        record_shapes=True,
        profile_memory=True,
        with_stack=True,
    ) as prof:
        with record_function(name):
            with open(f"trace/size_{step_counter}.json", "w") as f:
                json.dump({"size": data_size}, f)
            result = func(*args)
    prof.export_chrome_trace(f"trace/{name}_{step_counter}.json")
    step_counter += 1
    return result


def get_zmq_socket(
    context: zmq.Context, socket_type: zmq.SocketType, endpoint: str, bind: bool
):
    mem = psutil.virtual_memory()
    total_mem = mem.total / 1024**3
    available_mem = mem.available / 1024**3
    if total_mem > 32 and available_mem > 16:
        buf_size = int(0.5 * 1024**3)
    else:
        buf_size = -1

    socket = context.socket(socket_type)
    if endpoint.find("[") != -1:
        socket.setsockopt(zmq.IPV6, 1)

    def set_send_opt():
        socket.setsockopt(zmq.SNDHWM, 0)
        socket.setsockopt(zmq.SNDBUF, buf_size)

    def set_recv_opt():
        socket.setsockopt(zmq.RCVHWM, 0)
        socket.setsockopt(zmq.RCVBUF, buf_size)

    if socket_type == zmq.PUSH:
        set_send_opt()
    elif socket_type == zmq.PULL:
        set_recv_opt()
    elif socket_type == zmq.DEALER:
        set_send_opt()
        set_recv_opt()
    else:
        raise ValueError(f"Unsupported socket type: {socket_type}")

    if bind:
        socket.bind(endpoint)
    else:
        socket.connect(endpoint)

    return socket


def dump_to_file(dirpath, name, value):
    from sglang.srt.distributed import get_tensor_model_parallel_rank

    if get_tensor_model_parallel_rank() != 0:
        return

    os.makedirs(dirpath, exist_ok=True)
    if value.dtype is torch.bfloat16:
        value = value.float()
    value = value.cpu().numpy()
    output_filename = os.path.join(dirpath, f"pytorch_dump_{name}.npy")
    logger.info(f"Dump a tensor to {output_filename}. Shape = {value.shape}")
    np.save(output_filename, value)


def is_triton_3():
    return triton.__version__.startswith("3.")


def maybe_torch_compile(*args, **kwargs):
    """
    torch.compile does not work for triton 2.2.0, which is needed in xlm1's jax.
    Therefore, we disable it here.
    """

    def decorator(func):
        if is_triton_3():
            return torch.compile(*args, **kwargs)(func)
        return func

    return decorator


def delete_directory(dirpath):
    try:
        # This will remove the directory and all its contents
        shutil.rmtree(dirpath)
    except OSError as e:
        print(f"Warning: {dirpath} : {e.strerror}")


# Temporary directory for prometheus multiprocess mode
# Cleaned up automatically when this object is garbage collected
prometheus_multiproc_dir: tempfile.TemporaryDirectory


def set_prometheus_multiproc_dir():
    # Set prometheus multiprocess directory
    # sglang uses prometheus multiprocess mode
    # we need to set this before importing prometheus_client
    # https://prometheus.github.io/client_python/multiprocess/
    global prometheus_multiproc_dir

    if "PROMETHEUS_MULTIPROC_DIR" in os.environ:
        logger.debug("User set PROMETHEUS_MULTIPROC_DIR detected.")
        prometheus_multiproc_dir = tempfile.TemporaryDirectory(
            dir=os.environ["PROMETHEUS_MULTIPROC_DIR"]
        )
    else:
        prometheus_multiproc_dir = tempfile.TemporaryDirectory()
        os.environ["PROMETHEUS_MULTIPROC_DIR"] = prometheus_multiproc_dir.name
    logger.debug(f"PROMETHEUS_MULTIPROC_DIR: {os.environ['PROMETHEUS_MULTIPROC_DIR']}")


def add_prometheus_middleware(app):
    # We need to import prometheus_client after setting the env variable `PROMETHEUS_MULTIPROC_DIR`
    from prometheus_client import CollectorRegistry, make_asgi_app, multiprocess

    registry = CollectorRegistry()
    multiprocess.MultiProcessCollector(registry)
    metrics_route = Mount("/metrics", make_asgi_app(registry=registry))

    # Workaround for 307 Redirect for /metrics
    metrics_route.path_regex = re.compile("^/metrics(?P<path>.*)$")
    app.routes.append(metrics_route)


def bind_port(port):
    """Bind to a specific port, assuming it's available."""
    sock = socket.socket(socket.AF_INET, socket.SOCK_STREAM)
    sock.setsockopt(socket.SOL_SOCKET, socket.SO_REUSEADDR, 1)  # Allows address reuse
    sock.bind(("", port))
    sock.listen(1)
    return sock


def get_amdgpu_memory_capacity():
    try:
        # Run rocm-smi and capture the output
        result = subprocess.run(
            [
                "rocminfo | grep 'gfx' -A 100 | grep 'Pool 1' -A 5 | grep 'Size:' | awk '{print $2}'"
            ],
            stdout=subprocess.PIPE,
            stderr=subprocess.PIPE,
            shell=True,
            text=True,
        )
        if result.returncode != 0:
            raise RuntimeError(f"rocm-smi error: {result.stderr.strip()}")

        # Parse the output to extract memory values in MiB
        memory_values = [
            float(mem.split("(")[0].strip()) / 1024
            for mem in result.stdout.strip().split("\n")
        ]

        if not memory_values:
            raise ValueError("No GPU memory values found.")

        # Return the minimum memory value
        return min(memory_values)

    except FileNotFoundError:
        raise RuntimeError(
            "rocm-smi not found. Ensure AMD ROCm drivers are installed and accessible."
        )


def get_device_sm():
    if torch.cuda.is_available():
        major, minor = torch.cuda.get_device_capability()
        return major * 10 + minor
    return 0


def get_nvgpu_memory_capacity():
    try:
        # Run nvidia-smi and capture the output
        result = subprocess.run(
            ["nvidia-smi", "--query-gpu=memory.total", "--format=csv,noheader,nounits"],
            stdout=subprocess.PIPE,
            stderr=subprocess.PIPE,
            text=True,
        )

        if result.returncode != 0:
            raise RuntimeError(f"nvidia-smi error: {result.stderr.strip()}")

        # Parse the output to extract memory values
        memory_values = [
            float(mem)
            for mem in result.stdout.strip().split("\n")
            if re.match(r"^\d+(\.\d+)?$", mem.strip())
        ]

        if not memory_values:
            # Fallback to torch.cuda.mem_get_info() when failed to get memory capacity from nvidia-smi,
            # typically in NVIDIA MIG mode.
            if torch.cuda.is_available():
                logger.warning(
                    "Failed to get GPU memory capacity from nvidia-smi, falling back to torch.cuda.mem_get_info()."
                )
                return torch.cuda.mem_get_info()[1] // 1024 // 1024  # unit: MB
            raise ValueError("No GPU memory values found.")

        # Return the minimum memory value
        return min(memory_values)

    except FileNotFoundError:
        raise RuntimeError(
            "nvidia-smi not found. Ensure NVIDIA drivers are installed and accessible."
        )


def get_hpu_memory_capacity():
    try:
        # Run hl-smi and capture the output
        result = subprocess.run(
            ["hl-smi --query | grep 'Total'"],
            stdout=subprocess.PIPE,
            stderr=subprocess.PIPE,
            shell=True,
            text=True,
        )

        if result.returncode != 0:
            raise RuntimeError(f"hl-smi error: {result.stderr.strip()}")

        # Parse the output to extract memory values in MiB
        memory_values = [
            float(mem.split(" ")[-2]) for mem in result.stdout.strip().split("\n")
        ]

        if not memory_values:
            raise ValueError("No GPU memory values found.")

        # Return the minimum memory value
        return min(memory_values)

    except FileNotFoundError:
        raise RuntimeError(
            "hl-smi not found. Ensure Habana drivers are installed and accessible."
        )


def get_npu_memory_capacity():
    try:
        import torch_npu

        return torch.npu.mem_get_info()[1] // 1024 // 1024  # unit: MB
    except ImportError as e:
        raise ImportError("torch_npu is required when run on npu device.")


def get_device_memory_capacity(device: str = None):
    if is_cuda():
        gpu_mem = get_nvgpu_memory_capacity()
    elif is_hip():
        gpu_mem = get_amdgpu_memory_capacity()
    elif device == "hpu":
        gpu_mem = get_hpu_memory_capacity()
    elif device == "npu":
        gpu_mem = get_npu_memory_capacity()
    else:
        # GPU memory is not known yet or no GPU is available.
        gpu_mem = None

    return gpu_mem


# Copy from pytorch and OpenRLHF to allow creating multiple main groups.
# https://github.com/pytorch/pytorch/blob/main/torch/distributed/distributed_c10d.py
# https://github.com/OpenRLHF/OpenRLHF/blob/main/openrlhf/utils/distributed_util.py
def init_custom_process_group(
    backend=None,
    init_method=None,
    timeout=None,
    world_size=-1,
    rank=-1,
    store=None,
    group_name=None,
    pg_options=None,
):
    from torch.distributed.distributed_c10d import (
        Backend,
        PrefixStore,
        _new_process_group_helper,
        _world,
        default_pg_timeout,
        rendezvous,
    )

    assert (store is None) or (
        init_method is None
    ), "Cannot specify both init_method and store."

    if store is not None:
        assert world_size > 0, "world_size must be positive if using store"
        assert rank >= 0, "rank must be non-negative if using store"
    elif init_method is None:
        init_method = "env://"

    if backend:
        backend = Backend(backend)
    else:
        backend = Backend("undefined")

    if timeout is None:
        timeout = default_pg_timeout

    # backward compatible API
    if store is None:
        rendezvous_iterator = rendezvous(init_method, rank, world_size, timeout=timeout)
        store, rank, world_size = next(rendezvous_iterator)
        store.set_timeout(timeout)

        # Use a PrefixStore to avoid accidental overrides of keys used by
        # different systems (e.g. RPC) in case the store is multi-tenant.
        store = PrefixStore(group_name, store)

    # NOTE: The pg_options parameter was renamed into backend_options in PyTorch 2.6.0
    # https://github.com/pytorch/pytorch/commit/a0c7029a75628cd5fa8df83c0de0ea98ee7fd844
    # We need to determine the appropriate parameter name based on PyTorch version
    pg_options_param_name = (
        "backend_options" if str(torch.__version__) >= "2.6" else "pg_options"
    )
    pg, _ = _new_process_group_helper(
        world_size,
        rank,
        [],
        backend,
        store,
        group_name=group_name,
        **{pg_options_param_name: pg_options},
        timeout=timeout,
    )

    _world.pg_group_ranks[pg] = {i: i for i in range(world_size)}

    return pg


def crash_on_warnings():
    # Crash on warning if we are running CI tests
    return envs.SGLANG_IS_IN_CI.value


def print_warning_once(msg: str) -> None:
    # Set the stacklevel to 2 to print the caller's line info
    logger.warning(msg, stacklevel=2)


@functools.lru_cache(None)
def print_info_once(msg: str) -> None:
    logger.info(msg)


def get_device_name(device_id: int = 0) -> str:
    if hasattr(torch, "cuda") and torch.cuda.is_available():
        return torch.cuda.get_device_name(device_id)

    if hasattr(torch, "xpu") and torch.xpu.is_available():
        return torch.xpu.get_device_name(device_id)

    if hasattr(torch, "hpu") and torch.hpu.is_available():
        return torch.hpu.get_device_name(device_id)

    if hasattr(torch, "npu") and torch.npu.is_available():
        return torch.npu.get_device_name(device_id)


@lru_cache(maxsize=1)
def is_habana_available() -> bool:
    return find_spec("habana_frameworks") is not None


@lru_cache(maxsize=8)
def get_device(device_id: Optional[int] = None) -> str:
    if is_cpu():
        if cpu_has_amx_support():
            logger.info("Intel AMX is detected, using CPU with Intel AMX support.")
        else:
            logger.warning(
                "CPU device enabled, using torch native backend, low performance expected."
            )
        return "cpu"

    if hasattr(torch, "cuda") and torch.cuda.is_available():
        if device_id is None:
            return "cuda"
        return "cuda:{}".format(device_id)

    if hasattr(torch, "xpu") and torch.xpu.is_available():
        if device_id == None:
            return "xpu"
        return "xpu:{}".format(device_id)

    if hasattr(torch, "npu") and torch.npu.is_available():
        if device_id == None:
            return "npu"
        return "npu:{}".format(device_id)

    if is_habana_available():
        try:
            import habana_frameworks.torch.hpu

            if torch.hpu.is_available():
                if device_id == None:
                    return "hpu"
                return "hpu:{}".format(device_id)
        except ImportError as e:
            raise ImportError(
                "Habana frameworks detected, but failed to import 'habana_frameworks.torch.hpu'."
            )

    raise RuntimeError("No accelerator (CUDA, XPU, HPU) is available.")


@lru_cache(maxsize=1)
def get_device_count() -> int:
    if hasattr(torch, "cuda") and torch.cuda.is_available():
        try:
            return torch.cuda.device_count()
        except RuntimeError:
            return 0

    if hasattr(torch, "xpu") and torch.xpu.is_available():
        try:
            return torch.xpu.device_count()
        except RuntimeError:
            return 0

    if is_habana_available():
        try:
            import habana_frameworks.torch.hpu

            if torch.hpu.is_available():
                return torch.hpu.device_count()
        except (ImportError, RuntimeError):
            return 0

    return 0  # No accelerators available


def get_device_core_count(device_id: int = 0) -> int:
    if hasattr(torch, "cuda") and torch.cuda.is_available():
        return torch.cuda.get_device_properties(device_id).multi_processor_count

    return 0


def get_device_capability(device_id: int = 0) -> Tuple[int, int]:
    major, minor = None, None
    if hasattr(torch, "cuda") and torch.cuda.is_available():
        major, minor = torch.cuda.get_device_capability(device_id)

    if hasattr(torch, "xpu") and torch.xpu.is_available():
        major, minor, *_ = torch.xpu.get_device_capability(device_id)["version"].split(
            "."
        )
        major, minor = int(major), int(minor)

    if hasattr(torch, "hpu") and torch.hpu.is_available():
        try:
            # TODO(HandH1998): `get_device_capability` is not supported by `torch.hpu` for now.
            # Update this once the support is available.
            # major, minor = torch.hpu.get_device_capability(device_id)
            major, minor = None, None
        except Exception as e:
            raise RuntimeError(
                f"An error occurred while getting device capability of hpu: {e}."
            ) from e

    return major, minor


def get_npu_compiler_config():
    config = {
        "frozen_parameter": True,
        "tiling_schedule_optimize": True,
        "topology_sorting_strategy": "StableRDFS",
    }
    return config


def get_compiler_backend() -> str:
    if hasattr(torch, "hpu") and torch.hpu.is_available():
        return "hpu_backend"

    if hasattr(torch, "npu") and torch.npu.is_available():
        try:
            import torchair
            import torchair.ge_concrete_graph.ge_converter.experimental.patch_for_hcom_allreduce
            from torchair.configs.compiler_config import CompilerConfig
        except ImportError as e:
            raise ImportError(
                "NPU detected, but torchair package is not installed. "
                "Please install torchair for torch.compile support on NPU."
            )
        compiler_config = CompilerConfig()
        predefined_config = get_npu_compiler_config()
        for k, v in predefined_config.items():
            setattr(compiler_config.experimental_config, k, v)

        npu_backend = torchair.get_npu_backend(compiler_config=compiler_config)
        return npu_backend

    return "inductor"


sglang_lib = Library("sglang", "FRAGMENT")  # noqa


# Some backends use pytorch version < 2.4.0 which doesn't
# support `torch.library.custom_op`.
def supports_custom_op() -> bool:
    return hasattr(torch.library, "custom_op")


def direct_register_custom_op(
    op_name: str,
    op_func: Callable,
    mutates_args: List[str],
    fake_impl: Optional[Callable] = None,
    target_lib: Optional[Library] = None,
):
    """
    `torch.library.custom_op` can have significant overhead because it
    needs to consider complicated dispatching logic. This function
    directly registers a custom op and dispatches it to the CUDA backend.
    See https://gist.github.com/youkaichao/ecbea9ec9fc79a45d2adce1784d7a9a5
    for more details.

    By default, the custom op is registered to the vLLM library. If you
    want to register it to a different library, you can pass the library
    object to the `target_lib` argument.

    IMPORTANT: the lifetime of the operator is tied to the lifetime of the
    library object. If you want to bind the operator to a different library,
    make sure the library object is alive when the operator is used.
    """
    import torch.library

    if hasattr(torch.library, "infer_schema"):
        schema_str = torch.library.infer_schema(op_func, mutates_args=mutates_args)
    else:
        # for pytorch 2.4
        import torch._custom_op.impl

        schema_str = torch._custom_op.impl.infer_schema(op_func, mutates_args)

    my_lib = target_lib or sglang_lib
    my_lib.define(op_name + schema_str)
    my_lib.impl(op_name, op_func, "CUDA")
    if fake_impl is not None:
        my_lib._register_fake(op_name, fake_impl)


def set_gpu_proc_affinity(
    tp_size: int,
    nnodes: int,
    gpu_id: int,
):
    # current process
    pid = os.getpid()
    p = psutil.Process(pid)

    tp_size_per_node = tp_size // nnodes

    # total physical cores
    total_pcores = psutil.cpu_count(logical=False)
    # physical cores per TP (N.B. more Cores than GPUs on node)
    num_cores_bind = total_pcores // tp_size_per_node

    # able to handle multiple DP per node
    start_cpu_id = (gpu_id * num_cores_bind) % total_pcores
    end_cpu_id = start_cpu_id + num_cores_bind

    if psutil.cpu_count() != psutil.cpu_count(logical=False):
        # HT on
        lower_cpu_ids = [id for id in range(start_cpu_id, end_cpu_id)]
        upper_cpu_ids = [id + total_pcores for id in range(start_cpu_id, end_cpu_id)]
        bind_cpu_ids = list(itertools.chain(lower_cpu_ids, upper_cpu_ids))
    else:
        # HT off
        bind_cpu_ids = [id for id in range(start_cpu_id, end_cpu_id)]

    # set cpu_affinity to current process
    p.cpu_affinity(bind_cpu_ids)
    logger.info(f"Process {pid} gpu_id {gpu_id} is running on CPUs: {p.cpu_affinity()}")


@lru_cache(maxsize=2)
def disable_request_logging() -> bool:
    return get_bool_env_var("SGLANG_DISABLE_REQUEST_LOGGING")


def dataclass_to_string_truncated(
    data, max_length=2048, skip_names: Optional[Set[str]] = None
):
    if skip_names is None:
        skip_names = set()
    if isinstance(data, str):
        if len(data) > max_length:
            half_length = max_length // 2
            return f"{repr(data[:half_length])} ... {repr(data[-half_length:])}"
        else:
            return f"{repr(data)}"
    elif isinstance(data, (list, tuple)):
        if len(data) > max_length:
            half_length = max_length // 2
            return str(data[:half_length]) + " ... " + str(data[-half_length:])
        else:
            return str(data)
    elif isinstance(data, dict):
        return (
            "{"
            + ", ".join(
                f"'{k}': {dataclass_to_string_truncated(v, max_length)}"
                for k, v in data.items()
                if k not in skip_names
            )
            + "}"
        )
    elif dataclasses.is_dataclass(data):
        fields = dataclasses.fields(data)
        return (
            f"{data.__class__.__name__}("
            + ", ".join(
                f"{f.name}={dataclass_to_string_truncated(getattr(data, f.name), max_length)}"
                for f in fields
                if f.name not in skip_names
            )
            + ")"
        )
    else:
        return str(data)


def permute_weight(x: torch.Tensor) -> torch.Tensor:
    b_ = x.shape[0]
    n_ = x.shape[1]
    k_ = x.shape[2]

    x_ = x
    if x.dtype == torch.bfloat16 or x.dtype == torch.float16:
        x_ = x_.view(int(b_), int(n_ / 16), 16, int(k_ / 32), 4, 8)
    elif x.dtype == torch.float8_e4m3fnuz or x.dtype == torch.int8:
        x_ = x_.view(int(b_), int(n_ / 16), 16, int(k_ / 64), 4, 16)
    else:
        # return x_
        x_ = x_.view(int(b_), int(n_ / 16), 16, int(k_ / 8), 2, 4)

    x_ = x_.permute(0, 1, 3, 4, 2, 5)
    x_ = x_.contiguous()
    x_ = x_.view(*x.shape)
    return x_


class MultiprocessingSerializer:
    @staticmethod
    def serialize(obj, output_str: bool = False):
        """
        Serialize a Python object using ForkingPickler.

        Args:
            obj: The object to serialize.
            output_str (bool): If True, return a base64-encoded string instead of raw bytes.

        Returns:
            bytes or str: The serialized object.
        """
        buf = io.BytesIO()
        ForkingPickler(buf).dump(obj)
        buf.seek(0)
        output = buf.read()

        if output_str:
            # Convert bytes to base64-encoded string
            output = pybase64.b64encode(output).decode("utf-8")

        return output

    @staticmethod
    def deserialize(data):
        """
        Deserialize a previously serialized object.

        Args:
            data (bytes or str): The serialized data, optionally base64-encoded.

        Returns:
            The deserialized Python object.
        """
        if isinstance(data, str):
            # Decode base64 string to bytes
            data = pybase64.b64decode(data, validate=True)

        return ForkingPickler.loads(data)


def debug_timing(func):
    # todo: replace with a more organized instrumentation
    def wrapper(*args, **kwargs):
        if logger.isEnabledFor(logging.DEBUG):
            tic = torch.cuda.Event(enable_timing=True)
            toc = torch.cuda.Event(enable_timing=True)
            tic.record()
            result = func(*args, **kwargs)
            toc.record()
            toc.synchronize()  # Wait for the function to complete without synchronizing all ops on the GPU
            elapsed = tic.elapsed_time(toc)
            indices = kwargs.get("indices", args[1] if len(args) > 1 else None)
            num_tokens = len(indices) if indices is not None else 0
            throughput = num_tokens / elapsed * 1000 if elapsed > 0 else 0
            logger.debug(
                f"Transfer time: {elapsed} ms, throughput: {throughput} tokens/s"
            )
            return result
        else:
            return func(*args, **kwargs)

    return wrapper


def nullable_str(val: str):
    if not val or val == "None":
        return None
    return val


def pyspy_dump_schedulers():
    """py-spy dump on all scheduler in a local node."""
    try:
        pid = psutil.Process().pid
        # Command to run py-spy with the PID
        cmd = f"py-spy dump --pid {pid}"
        result = subprocess.run(
            cmd, shell=True, capture_output=True, text=True, check=True
        )
        logger.error(f"Pyspy dump for PID {pid}:\n{result.stdout}")
    except subprocess.CalledProcessError as e:
        logger.error(f"Pyspy failed to dump PID {pid}. Error: {e.stderr}")


def kill_itself_when_parent_died():
    if sys.platform == "linux":
        # sigkill this process when parent worker manager dies
        PR_SET_PDEATHSIG = 1
        libc = ctypes.CDLL("libc.so.6")
        libc.prctl(PR_SET_PDEATHSIG, signal.SIGKILL)
    else:
        logger.warning("kill_itself_when_parent_died is only supported in linux.")


def set_uvicorn_logging_configs():
    from uvicorn.config import LOGGING_CONFIG

    LOGGING_CONFIG["formatters"]["default"][
        "fmt"
    ] = "[%(asctime)s] %(levelprefix)s %(message)s"
    LOGGING_CONFIG["formatters"]["default"]["datefmt"] = "%Y-%m-%d %H:%M:%S"
    LOGGING_CONFIG["formatters"]["access"][
        "fmt"
    ] = '[%(asctime)s] %(levelprefix)s %(client_addr)s - "%(request_line)s" %(status_code)s'
    LOGGING_CONFIG["formatters"]["access"]["datefmt"] = "%Y-%m-%d %H:%M:%S"


def get_ip() -> str:
    # SGLANG_HOST_IP env can be ignore
    host_ip = os.getenv("SGLANG_HOST_IP", "") or os.getenv("HOST_IP", "")
    if host_ip:
        return host_ip

    # IP is not set, try to get it from the network interface

    # try ipv4
    s = socket.socket(socket.AF_INET, socket.SOCK_DGRAM)
    try:
        s.connect(("8.8.8.8", 80))  # Doesn't need to be reachable
        return s.getsockname()[0]
    except Exception:
        pass

    # try ipv6
    try:
        s = socket.socket(socket.AF_INET6, socket.SOCK_DGRAM)
        # Google's public DNS server, see
        # https://developers.google.com/speed/public-dns/docs/using#addresses
        s.connect(("2001:4860:4860::8888", 80))  # Doesn't need to be reachable
        return s.getsockname()[0]
    except Exception:
        pass

    warnings.warn(
        "Failed to get the IP address, using 0.0.0.0 by default."
        "The value can be set by the environment variable"
        " SGLANG_HOST_IP or HOST_IP.",
        stacklevel=2,
    )
    return "0.0.0.0"


def get_open_port() -> int:
    port = os.getenv("SGLANG_PORT")
    if port is not None:
        port = int(port)
        while True:
            try:
                with socket.socket(socket.AF_INET, socket.SOCK_STREAM) as s:
                    s.bind(("", port))
                    return port
            except OSError:
                port += 1  # Increment port number if already in use
                logger.info("Port %d is already in use, trying port %d", port - 1, port)
    # try ipv4
    try:
        with socket.socket(socket.AF_INET, socket.SOCK_STREAM) as s:
            s.bind(("", 0))
            return s.getsockname()[1]
    except OSError:
        # try ipv6
        with socket.socket(socket.AF_INET6, socket.SOCK_STREAM) as s:
            s.bind(("", 0))
            return s.getsockname()[1]


def is_valid_ipv6_address(address: str) -> bool:
    try:
        ipaddress.IPv6Address(address)
        return True
    except ValueError:
        return False


def maybe_wrap_ipv6_address(address: str) -> str:
    if is_valid_ipv6_address(address):
        return f"[{address}]"
    return address


def format_tcp_address(ip: str, port: int) -> str:
    return f"tcp://{maybe_wrap_ipv6_address(ip)}:{port}"


def configure_ipv6(dist_init_addr):
    addr = dist_init_addr
    end = addr.find("]")
    if end == -1:
        raise ValueError("invalid IPv6 address format: missing ']'")

    host = addr[: end + 1]

    # this only validates the address without brackets: we still need the below checks.
    # if it's invalid, immediately raise an error so we know it's not formatting issues.
    if not is_valid_ipv6_address(host[1:end]):
        raise ValueError(f"invalid IPv6 address: {host}")

    port_str = None
    if len(addr) > end + 1:
        if addr[end + 1] == ":":
            port_str = addr[end + 2 :]
        else:
            raise ValueError("received IPv6 address format: expected ':' after ']'")

    if not port_str:
        raise ValueError(
            "a port must be specified in IPv6 address (format: [ipv6]:port)"
        )

    try:
        port = int(port_str)
    except ValueError:
        raise ValueError(f"invalid port in IPv6 address: '{port_str}'")
    return port, host


def rank0_log(msg: str):
    from sglang.srt.distributed import get_tensor_model_parallel_rank

    if get_tensor_model_parallel_rank() == 0:
        logger.info(msg)


def launch_dummy_health_check_server(host, port, enable_metrics):
    import asyncio

    import uvicorn
    from fastapi import FastAPI, Response

    app = FastAPI()

    @app.get("/health")
    async def health():
        """Check the health of the http server."""
        return Response(status_code=200)

    @app.get("/health_generate")
    async def health_generate():
        """Check the health of the http server."""
        return Response(status_code=200)

    # Add prometheus middleware
    if enable_metrics:
        add_prometheus_middleware(app)
        enable_func_timer()

    config = uvicorn.Config(
        app,
        host=host,
        port=port,
        timeout_keep_alive=5,
        loop="auto",
        log_config=None,
        log_level="warning",
    )
    server = uvicorn.Server(config=config)

    try:
        loop = asyncio.get_running_loop()
        logger.info(
            f"Dummy health check server scheduled on existing loop at {host}:{port}"
        )
        loop.create_task(server.serve())

    except RuntimeError:
        logger.info(f"Starting dummy health check server at {host}:{port}")
        server.run()


def create_checksum(directory: str):
    raise NotImplementedError()


def set_cuda_arch():
    if is_flashinfer_available():
        capability = torch.cuda.get_device_capability()
        arch = f"{capability[0]}.{capability[1]}"
        os.environ["TORCH_CUDA_ARCH_LIST"] = f"{arch}{'+PTX' if arch == '9.0' else ''}"


def next_power_of_2(n: int):
    return 1 << (n - 1).bit_length() if n > 0 else 1


def round_up(x: int, y: int) -> int:
    return ((x - 1) // y + 1) * y


setattr(triton, "next_power_of_2", next_power_of_2)


class EmptyContextManager:
    def __enter__(self):
        return self

    def __exit__(self, exc_type, exc_value, traceback):
        pass


def empty_context(*args, **kwargs):
    return EmptyContextManager()


def add_prefix(name: str, prefix: str) -> str:
    """Add a weight path prefix to a module name.

    Args:
        name: base module name.
        prefix: weight prefix str to added to the front of `name` concatenated with `.`.

    Returns:
        The string `prefix.name` if prefix is non-empty, otherwise just `name`.
    """
    return name if not prefix else f"{prefix}.{name}"


def is_remote_url(url: Union[str, Path]) -> bool:
    """
    Check if the URL is a remote URL of the format:
    <connector_type>://<host>:<port>/<model_name>
    """
    if isinstance(url, Path):
        return False

    pattern = r"(.+)://(.*)"
    m = re.match(pattern, url)
    return m is not None


def parse_connector_type(url: str) -> str:
    """
    Parse the connector type from the URL of the format:
    <connector_type>://<path>
    """
    pattern = r"(.+)://(.*)"
    m = re.match(pattern, url)
    if m is None:
        return ""

    return m.group(1)


def retry(
    fn,
    max_retry: int,
    initial_delay: float = 2.0,
    max_delay: float = 60.0,
    should_retry: Callable[[Any], bool] = lambda e: True,
):
    for try_index in itertools.count():
        try:
            return fn()
        except Exception as e:
            if try_index >= max_retry:
                raise Exception(f"retry() exceed maximum number of retries.")

            if not should_retry(e):
                raise Exception(f"retry() observe errors that should not be retried.")

            delay = min(initial_delay * (2**try_index), max_delay) * (
                0.75 + 0.25 * random.random()
            )

            logger.warning(
                f"retry() failed once ({try_index}th try, maximum {max_retry} retries). Will delay {delay:.2f}s and retry. Error: {e}"
            )
            traceback.print_exc()

            time.sleep(delay)


def flatten_nested_list(nested_list):
    if isinstance(nested_list, list):
        return [
            item for sublist in nested_list for item in flatten_nested_list(sublist)
        ]
    else:
        return [nested_list]


def is_non_idle_and_non_empty(forward_mode, hidden_states):
    return (
        (forward_mode is not None)
        and not forward_mode.is_idle()
        and hidden_states.shape[0] > 0
    )


def fast_topk(values, topk, dim):
    if topk == 1:
        # Use max along the specified dimension to get both value and index
        return torch.max(values, dim=dim, keepdim=True)
    else:
        # Use topk for efficiency with larger k values
        return torch.topk(values, topk, dim=dim)


def bind_or_assign(target, source):
    if target is not None:
        target.copy_(source)
        return target
    else:
        return source


def get_local_ip_auto() -> str:
    interface = os.environ.get("SGLANG_LOCAL_IP_NIC", None)
    return (
        get_local_ip_by_nic(interface)
        if interface is not None
        else get_local_ip_by_remote()
    )


def get_local_ip_by_nic(interface: str) -> str:
    try:
        import netifaces
    except ImportError as e:
        raise ImportError(
            "Environment variable SGLANG_LOCAL_IP_NIC requires package netifaces, please install it through 'pip install netifaces'"
        ) from e

    try:
        addresses = netifaces.ifaddresses(interface)
        if netifaces.AF_INET in addresses:
            for addr_info in addresses[netifaces.AF_INET]:
                ip = addr_info.get("addr")
                if ip and ip != "127.0.0.1" and ip != "0.0.0.0":
                    return ip
        if netifaces.AF_INET6 in addresses:
            for addr_info in addresses[netifaces.AF_INET6]:
                ip = addr_info.get("addr")
                if ip and not ip.startswith("fe80::") and ip != "::1":
                    return ip.split("%")[0]
    except (ValueError, OSError) as e:
        raise ValueError(
            "Can not get local ip from NIC. Please verify whether SGLANG_LOCAL_IP_NIC is set correctly."
        )

    # Fallback
    return get_local_ip_by_remote()


def get_local_ip_by_remote() -> str:
    # try ipv4
    s = socket.socket(socket.AF_INET, socket.SOCK_DGRAM)
    try:
        s.connect(("8.8.8.8", 80))  # Doesn't need to be reachable
        return s.getsockname()[0]
    except Exception:
        pass

    try:
        hostname = socket.gethostname()
        ip = socket.gethostbyname(hostname)
        if ip and ip != "127.0.0.1" and ip != "0.0.0.0":
            return ip
    except Exception:
        pass

    # try ipv6
    try:
        s = socket.socket(socket.AF_INET6, socket.SOCK_DGRAM)
        # Google's public DNS server, see
        # https://developers.google.com/speed/public-dns/docs/using#addresses
        s.connect(("2001:4860:4860::8888", 80))  # Doesn't need to be reachable
        return s.getsockname()[0]
    except Exception:
        raise ValueError("Can not get local ip")


def is_page_size_one(server_args):
    return server_args.page_size == 1


# TODO(hebiao064): Accelerate FA3 Spec Decode with topk > 1.
# TODO(hebiao064): Improve the acc rate for FA3 Spec Decode with topk == 1 and page_size > 1.
def is_no_spec_infer_or_topk_one(server_args):
    return server_args.speculative_eagle_topk is None or (
        server_args.speculative_eagle_topk is not None
        and server_args.speculative_eagle_topk == 1
        and is_page_size_one(server_args)
    )


def is_fa3_default_architecture(hf_config):
    architectures = getattr(hf_config, "architectures", None)
    if not isinstance(architectures, list) or not architectures:
        return False
    default_archs = {
        "Qwen2ForCausalLM",
        "Llama4ForConditionalGeneration",
        "LlamaForCausalLM",
        "Gemma2ForCausalLM",
        "Gemma3ForConditionalGeneration",
        "Qwen3ForCausalLM",
        "Qwen3MoeForCausalLM",
        "Glm4MoeForCausalLM",
        "Step3VLForConditionalGeneration",
    }
    return architectures[0] in default_archs


# Can be more general if it is used in multiple places (keep it simple and thus not general now)
class BumpAllocator:
    def __init__(self, buffer_size: int, dtype, device):
        self._buffer = torch.zeros((buffer_size,), dtype=dtype, device=device)
        self._pointer = 0

    def allocate(self, size: int):
        assert self._pointer + size <= len(self._buffer)
        output = self._buffer[self._pointer : self._pointer + size]
        self._pointer += size
        return output


def log_info_on_rank0(logger, msg):
    from sglang.srt.distributed import get_tensor_model_parallel_rank

    if get_tensor_model_parallel_rank() == 0:
        logger.info(msg)


def load_json_config(data: str):
    try:
        return json.loads(data)
    except JSONDecodeError:
        return json.loads(Path(data).read_text())


def dispose_tensor(x: torch.Tensor):
    x.set_(torch.empty((0,), device=x.device, dtype=x.dtype))


T = TypeVar("T")


class Withable(Generic[T]):
    def __init__(self):
        self._value: Optional[T] = None

    @property
    def value(self) -> T:
        return self._value

    @contextmanager
    def with_value(self, new_value: T):
        assert self._value is None
        self._value = new_value
        try:
            yield
        finally:
            assert self._value is new_value
            self._value = None


def require_mlp_tp_gather(server_args):
    """
    Check if the input of MLP is obtained by all-gather rather than all-reduce. This only happens when each MLP TP group contains multiple attention DP groups.
    """
    if server_args.enable_dp_attention:
        assert server_args.dp_size > 1, "dp_size must be greater than 1"
        if (
            server_args.moe_dense_tp_size is None
        ):  # TODO(ch-wan): some MoE models do not have dense layers
            return True
        elif not server_args.enable_dp_lm_head:
            return True
        elif server_args.moe_a2a_backend is None:
            return True
        else:
            return (
                server_args.moe_dense_tp_size
                > server_args.tp_size // server_args.dp_size
            )
    else:
        return False


def require_attn_tp_gather(server_args):
    """
    Check if the input of attention is scattered.
    """
    assert server_args.moe_dense_tp_size in [1, None]
    if server_args.moe_a2a_backend is not None or server_args.moe_dense_tp_size == 1:
        if server_args.enable_dp_attention:
            return server_args.dp_size < server_args.tp_size
        else:
            return True
    else:
        return False


def require_gathered_buffer(server_args):
    return require_mlp_tp_gather(server_args) or require_attn_tp_gather(server_args)


def require_mlp_sync(server_args):
    return server_args.enable_dp_attention or require_gathered_buffer(server_args)


def find_local_repo_dir(repo_id: str, revision: Optional[str] = None) -> Optional[str]:
    import huggingface_hub as hf

    # Build cache path
    cache_path = os.path.join(
        hf.constants.HF_HUB_CACHE,
        hf.constants.REPO_ID_SEPARATOR.join(["models", *repo_id.split("/")]),
    )

    # Get revision from main ref if not specified
    if not revision:
        ref_path = os.path.join(cache_path, "refs", "main")
        if os.path.isfile(ref_path):
            with open(ref_path) as f:
                revision = f.read().strip()

    # List files from revision directory
    if revision:
        rev_dir = os.path.join(cache_path, "snapshots", revision)
        if os.path.isdir(rev_dir):
            return rev_dir

    return None


def read_system_prompt_from_file(model_name: str) -> str:
    """Read system prompt from a file in the HuggingFace cache directory.

    Args:
        model_name: The model name to construct the file path

    Returns:
        The system prompt content from the file, or empty string if file not found
    """
    try:
        local_repo_dir = find_local_repo_dir(model_name)
        if local_repo_dir:
            system_prompt_file = os.path.join(local_repo_dir, "SYSTEM_PROMPT.txt")
            if os.path.exists(system_prompt_file):
                with open(system_prompt_file, "r", encoding="utf-8") as f:
                    return f.read()

        return ""
    except Exception:
        # If anything fails, return empty string
        return ""


def bind_or_assign(target, source):
    if target is not None:
        target.copy_(source)
        return target
    else:
        return source


def prepack_weight_if_needed(weight):
    if weight.device != torch.device("cpu"):
        return weight
    if not cpu_has_amx_support():
        return weight

    return torch.ops.sgl_kernel.convert_weight_packed(weight)


# TODO: currently gemm kernel has the below requirements:
# OC % TILE_N == 0, where TILE_N = 16
# IC % TILE_K == 0, where TILE_K = 32
def dim_is_supported(weight):
    return weight.size(0) % 16 == 0 and weight.size(1) % 32 == 0


def _process_weight_after_loading(module, weight_names, transpose_dims=None) -> None:
    # Pack weight for get better performance on CPU
    devices = {getattr(module, weight_name).device for weight_name in weight_names}
    assert len(devices) == 1, f"Expects all weights to be on the same device"
    device = devices.pop()

    if transpose_dims:
        assert len(weight_names) == len(
            transpose_dims
        ), "len(weight_names) should be equal to len(transpose_dims)"

    for i, weight_name in enumerate(weight_names):
        weight_tensor = getattr(module, weight_name)

        # We don't pack weight or use intel amx backend if any weight of this module has unsupported dim.
        if not dim_is_supported(weight_tensor):
            logger.warning(
                f"Expects weight.size(0) % 16 == 0 and weight.size(1) % 32 == 0 "
                f"but {weight_tensor.size(0)=} and {weight_tensor.size(1)=} in {module}. "
                f"{module} won't use intel amx backend."
            )
            module.use_intel_amx_backend = False
            return

        if transpose_dims and transpose_dims[i]:
            weight_tensor = weight_tensor.transpose(*transpose_dims[i])

        packed_weight = torch.nn.Parameter(
            prepack_weight_if_needed(weight_tensor),
            requires_grad=False,
        )
        packed_weight.__dict__ = weight_tensor.__dict__
        setattr(module, weight_name, packed_weight)

    module.use_intel_amx_backend = (
        device == torch.device("cpu") and cpu_has_amx_support()
    )

    if (
        module.use_intel_amx_backend
        and hasattr(module, "bias")
        and module.bias is not None
    ):
        module.bias = torch.nn.Parameter(module.bias.data.float(), requires_grad=False)


class PackWeightMethod:
    def __init__(self, weight_names, transpose_dims=None):
        self.weight_names = weight_names
        self.transpose_dims = transpose_dims

    def process_weights_after_loading(self, module) -> None:
        _process_weight_after_loading(module, self.weight_names, self.transpose_dims)


class LazyValue:
    def __init__(self, creator: Callable):
        self._creator = creator
        self._value = None

    @property
    def value(self):
        if self._creator is not None:
            self._value = self._creator()
            self._creator = None
        return self._value


def dynamic_import(func_path: str):
    parts = func_path.split(".")
    if len(parts) < 2:
        raise ValueError(
            "func_path should contain both module name and func name (such as 'module.func')"
        )
    module_path = ".".join(parts[:-1])
    func_name = parts[-1]
    module = importlib.import_module(module_path)
    func = getattr(module, func_name)
    return func


def configure_gc_logger():
    logger.info("Enable GC Logger")

    import gc

    gc_start_time = {}

    def gc_callback(phase, info):
        gen = info.get("generation", "?")
        if phase == "start":
            gc_start_time[gen] = time.time()
            logger.info(f"GC start: Time {time.time()} | Generation {gen}")
        elif phase == "stop":
            duration = time.time() - gc_start_time.get(gen, time.time())
            collected = info.get("collected", "?")
            uncollectable = info.get("uncollectable", "?")
            logger.info(
                f"GC end: Time {time.time()} | Generation {gen} | "
                f"Duration: {duration:.4f}s | Collected: {collected} | Uncollectable: {uncollectable} "
                f'{"(LONG GC)" if duration > 0.1 else ""}'
            )

    gc.callbacks.append(gc_callback)


# COPIED FROM DeepGEMM
def align(x: int, y: int) -> int:
    return ceil_div(x, y) * y


# COPIED FROM DeepGEMM
def ceil_div(x: int, y: int) -> int:
    return (x + y - 1) // y


def parse_lscpu_topology():
    try:
        # Get CPU topology: CPU,Core,Socket,Node
        output = subprocess.check_output(
            ["lscpu", "-p=CPU,Core,Socket,Node"], text=True
        )
    except Exception as e:
        raise RuntimeError(f"Unexpected error running 'lscpu': {e}")

    # Parse only data lines (skip comments)
    cpu_info = []
    for line in output.splitlines():
        if not line.startswith("#"):
            cpu, core, socket, node = map(int, line.strip().split(","))
            cpu_info.append((cpu, core, socket, node))

    # [(0,0,0,0),(1,1,0,0),...,(43,43,0,1),...,(256,0,0,0),...]
    return cpu_info


def get_physical_cpus_by_numa():
    cpu_info = parse_lscpu_topology()

    # Map NUMA node -> set of (core_id, socket) to avoid duplicates
    # 0: {(0,0): 0, (1, 0): 1,...}
    # ...
    # 5: {(214,1): 214, (215,1): 215}
    physical_by_node = defaultdict(dict)  # node -> core_id -> cpu_id

    for cpu, core, socket, node in cpu_info:
        key = (core, socket)
        if key not in physical_by_node[node]:
            physical_by_node[node][
                key
            ] = cpu  # pick first CPU seen for that physical core

    # Retrieves CPUs that the current process is allowed to run on
    cpus_allowed_list = psutil.Process().cpu_affinity()

    # Convert to list of physical CPUs per node
    # 0: [0,1,2,...,42]
    # ...
    # 2: [86,87,...,127]
    # ...
    # 5: [214,215,...,255]
    node_to_cpus = {}
    for node, core_to_cpu in physical_by_node.items():
        cpus = sorted(core_to_cpu.values())
        allowed_cpus = set(cpus).intersection(cpus_allowed_list)
        node_to_cpus[node] = allowed_cpus

    return node_to_cpus


# Only physical cores are used. Logical cores are excluded.
def get_cpu_ids_by_node():
    node_to_cpus = get_physical_cpus_by_numa()
    # Sort by NUMA node index
    cpu_ids = [
        ",".join(map(str, sorted(node_to_cpus[node]))) for node in sorted(node_to_cpus)
    ]

    # ['0,1,2,3', '4,5,6,7', '8,9,10,11', '12,13,14,15', '16,17,18,19', '20,21,22,23']
    return cpu_ids


def is_shm_available(dtype, world_size, local_size):
    return (
        cpu_has_amx_support()
        and dtype in [torch.bfloat16, torch.float]
        and world_size >= 1
        and world_size == local_size
    )


def lru_cache_frozenset(maxsize=128):
    def _to_hashable(o):
        try:
            hash(o)
            return o
        except TypeError:
            # Not hashable; convert based on type
            if isinstance(o, (dict)):
                return frozenset(
                    (_to_hashable(k), _to_hashable(v)) for k, v in o.items()
                )
            elif isinstance(o, set):
                return frozenset(_to_hashable(v) for v in o)
            elif isinstance(o, (list, tuple)) or (
                isinstance(o, Sequence) and not isinstance(o, (str, bytes))
            ):
                return tuple(_to_hashable(v) for v in o)
            else:
                raise TypeError(f"Cannot make hashable: {type(o)}")

    def decorator(func):
        cache = OrderedDict()

        @functools.wraps(func)
        def wrapper(*args, **kwargs):
            h_args = tuple(_to_hashable(a) for a in args)
            h_kwargs = frozenset(
                (_to_hashable(k), _to_hashable(v)) for k, v in kwargs.items()
            )
            key = (h_args, h_kwargs)
            if key in cache:
                cache.move_to_end(key)
                return cache[key]
            result = func(*args, **kwargs)
            cache[key] = result
            if maxsize is not None and len(cache) > maxsize:
                cache.popitem(last=False)
            return result

        wrapper.cache_clear = cache.clear  # For manual cache clearing
        return wrapper

    return decorator


def apply_module_patch(target_module, target_function, wrappers):
    original_module, original_function = parse_module_path(
        target_module, target_function, False
    )

    original_function_id = id(original_function)

    candidate = original_function
    for wrapper in wrappers:
        candidate = wrapper(candidate)
    if target_function is not None:
        setattr(original_module, target_function, candidate)

    for key, value in sys.modules.copy().items():
        if (
            target_function is not None
            and hasattr(value, target_function)
            and id(getattr(value, target_function)) == original_function_id
        ):
            setattr(value, target_function, candidate)


def parse_module_path(module_path, function_name, create_dummy):
    from importlib.machinery import ModuleSpec

    def create_dummy_module(full_path, parent=None):
        """Create and register a placeholder module"""
        dummy = types.ModuleType(full_path)
        dummy.__file__ = "vllm_ascend.dummy_module.py"
        dummy.__spec__ = ModuleSpec(full_path, None)
        sys.modules[full_path] = dummy
        if parent:
            setattr(parent, full_path.split(".")[-1], dummy)
        return dummy

    def create_placeholder_function(func_name):
        """Create dummy function that raises when called"""

        def placeholder(*args, **kwargs):
            raise NotImplementedError(f"Function {func_name} is a placeholder")

        placeholder.__name__ = func_name
        return placeholder

    modules = module_path.split(".")
    current_module = None
    processed_path = []

    for idx, part in enumerate(modules):
        current_path = ".".join(modules[: idx + 1])
        parent_path = ".".join(modules[:idx]) if idx > 0 else None

        try:
            current_module = importlib.import_module(current_path)
        except ModuleNotFoundError:
            # Handle missing module
            parent = importlib.import_module(parent_path) if parent_path else None
            if parent and hasattr(parent, part):
                # Use existing attribute from parent
                current_module = getattr(parent, part)
                # Check for early function resolution
                if function_name and hasattr(current_module, function_name):
                    return current_module, getattr(current_module, function_name)
                if function_name and create_dummy:
                    ph_func = create_placeholder_function(function_name)
                    setattr(current_module, function_name, ph_func)
                    return current_module, ph_func
                if function_name:
                    raise AttributeError(
                        f"Function {function_name} missing in {current_path}"
                    )
            else:
                if not create_dummy:
                    raise
                # Create and register dummy module
                current_module = create_dummy_module(
                    current_path,
                    parent=(
                        importlib.import_module(parent_path) if parent_path else None
                    ),
                )

        processed_path.append(part)

    # Final function handling
    final_module = sys.modules[module_path]
    if function_name is not None:
        if not hasattr(final_module, function_name):
            if create_dummy:
                ph_func = create_placeholder_function(function_name)
                setattr(final_module, function_name, ph_func)
            else:
                setattr(final_module, function_name, None)
        return final_module, getattr(final_module, function_name)

    return final_module, None


def mxfp_supported():
    """
    Returns whether the current platform supports MX types.
    """
    if torch.version.hip:
        gcn_arch = torch.cuda.get_device_properties(0).gcnArchName
        return any(gfx in gcn_arch for gfx in ["gfx95"])
    else:
        return False


# LoRA-related constants and utilities
SUPPORTED_LORA_TARGET_MODULES = [
    "q_proj",
    "k_proj",
    "v_proj",
    "o_proj",
    "gate_proj",
    "up_proj",
    "down_proj",
]

LORA_TARGET_ALL_MODULES = "all"


class ConcurrentCounter:
    """
    An asynchronous counter for managing concurrent tasks that need
    coordinated increments, decrements, and waiting until the count reaches zero.

    This class is useful for scenarios like tracking the number of in-flight tasks
    and waiting for them to complete.
    """

    def __init__(self, initial: int = 0):
        """
        Initialize the counter with an optional initial value.

        Args:
            initial (int): The initial value of the counter. Default is 0.
        """
        self._count = initial
        self._condition = asyncio.Condition()

    def value(self) -> int:
        """
        Return the current value of the counter.

        Note:
            This method is not synchronized. It may return a stale value
            if other coroutines are concurrently modifying the counter.

        Returns:
            int: The current counter value.
        """
        return self._count

    def __repr__(self) -> str:
        """Return an informative string representation of the counter."""
        return f"<ConcurrentCounter value={self.value()}>"

    async def increment(self, n: int = 1, notify_all: bool = True):
        """
        Atomically increment the counter by a given amount and notify all waiters.

        Args:
            n (int): The amount to increment the counter by. Default is 1.
            notify_all (bool): Whether to notify all waiters after incrementing. Default is True.
        """
        async with self._condition:
            self._count += n
            if notify_all:
                self._condition.notify_all()

    async def decrement(self, n: int = 1, notify_all: bool = True):
        """
        Atomically decrement the counter by a given amount and notify all waiters.

        Args:
            n (int): The amount to decrement the counter by. Default is 1.
            notify_all (bool): Whether to notify all waiters after decrementing. Default is True.
        """
        async with self._condition:
            self._count -= n
            if notify_all:
                self._condition.notify_all()

    async def wait_for(self, condition: Callable[[int], bool]):
        """
        Asynchronously wait until the counter satisfies a given condition.

        This suspends the calling coroutine without blocking the thread, allowing
        other tasks to run while waiting. When the condition is met, the coroutine resumes.

        Args:
            condition (Callable[[int], bool]): A function that takes the current counter value
                and returns True when the condition is satisfied.
        """
        async with self._condition:
            await self._condition.wait_for(lambda: condition(self._count))

    async def wait_for_zero(self):
        """
        Asynchronously wait until the counter reaches zero.

        This suspends the calling coroutine without blocking the thread, allowing
        other tasks to run while waiting. When the counter becomes zero, the coroutine resumes.
        """
        self.wait_for(lambda count: count == 0)


@lru_cache(maxsize=1)
def is_triton_kernels_available() -> bool:
    return importlib.util.find_spec("triton_kernels") is not None<|MERGE_RESOLUTION|>--- conflicted
+++ resolved
@@ -240,17 +240,11 @@
     return importlib.util.find_spec("flashinfer") is not None and is_cuda()
 
 
-<<<<<<< HEAD
 _ENABLE_TORCH_INFERENCE_MODE = envs.SGLANG_ENABLE_TORCH_INFERENCE_MODE.value
-=======
+
+
 def random_uuid() -> str:
     return str(uuid.uuid4().hex)
-
-
-_ENABLE_TORCH_INFERENCE_MODE = get_bool_env_var(
-    "SGLANG_ENABLE_TORCH_INFERENCE_MODE", "false"
-)
->>>>>>> 6345069f
 
 
 class DynamicGradMode(_DecoratorContextManager):
