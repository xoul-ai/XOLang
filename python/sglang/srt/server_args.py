--- conflicted
+++ resolved
@@ -24,12 +24,9 @@
 import tempfile
 from typing import List, Literal, Optional, Union
 
-<<<<<<< HEAD
 from sglang.environ import envs
-=======
 from sglang.srt.connector import ConnectorType
 from sglang.srt.function_call.function_call_parser import FunctionCallParser
->>>>>>> a45d9a4e
 from sglang.srt.hf_transformers_utils import check_gguf_file, get_config
 from sglang.srt.lora.lora_registry import LoRARef
 from sglang.srt.parser.reasoning_parser import ReasoningParser
@@ -901,20 +898,9 @@
             )
 
         # Propagate env vars
-<<<<<<< HEAD
         envs.SGLANG_ENABLE_TORCH_COMPILE.set(self.enable_torch_compile)
         envs.SGLANG_DISABLE_OUTLINES_DISK_CACHE.set(self.disable_outlines_disk_cache)
-=======
-        os.environ["SGLANG_ENABLE_TORCH_COMPILE"] = (
-            "1" if self.enable_torch_compile else "0"
-        )
         os.environ["SGLANG_MAMBA_SSM_DTYPE"] = self.mamba_ssm_dtype
-
-        # Set env var before grammar backends init
-        os.environ["SGLANG_DISABLE_OUTLINES_DISK_CACHE"] = (
-            "1" if self.disable_outlines_disk_cache else "0"
-        )
->>>>>>> a45d9a4e
 
         if self.enable_hierarchical_cache and self.disable_radix_cache:
             raise ValueError(
